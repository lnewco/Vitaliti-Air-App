--- conflicted
+++ resolved
@@ -338,8 +338,7 @@
       // Get current authenticated user
       const currentUser = authService.getCurrentUser();
       
-<<<<<<< HEAD
-      // Use atomic function for single reading insert
+      // Use atomic function for single reading insert with HRV data
       const { data, error } = await supabase.rpc('insert_single_reading_with_device_id', {
         device_id_value: deviceIdToUse,
         p_session_id: supabaseSessionId,
@@ -353,34 +352,13 @@
         p_fio2_level: reading.fio2Level || null,
         p_phase_type: reading.phaseType || null,
         p_cycle_number: reading.cycleNumber || null,
+        p_hrv_rmssd: reading.hrv?.rmssd || null,
+        p_hrv_type: reading.hrv?.type || null,
+        p_hrv_interval_count: reading.hrv?.intervalCount || null,
+        p_hrv_data_quality: reading.hrv?.dataQuality || null,
+        p_hrv_confidence: reading.hrv?.confidence || null,
         p_created_at: new Date().toISOString()
       });
-=======
-      const supabaseReading = {
-        session_id: supabaseSessionId,
-        user_id: currentUser?.id || null, // Link to authenticated user or anonymous
-        timestamp: new Date(reading.timestamp).toISOString(),
-        spo2: reading.spo2,
-        heart_rate: reading.heartRate,
-        signal_strength: reading.signalStrength,
-        is_valid: (reading.spo2 !== null && reading.spo2 > 0) || 
-                 (reading.heartRate !== null && reading.heartRate > 0),
-        fio2_level: reading.fio2Level || null,
-        phase_type: reading.phaseType || null,
-        cycle_number: reading.cycleNumber || null,
-        hrv_rmssd: reading.hrv?.rmssd || null,
-        hrv_type: reading.hrv?.type || null,
-        hrv_interval_count: reading.hrv?.intervalCount || null,
-        hrv_data_quality: reading.hrv?.dataQuality || null,
-        hrv_confidence: reading.hrv?.confidence || null,
-        created_at: new Date().toISOString()
-      };
-
-      const { data, error } = await supabase
-        .from('readings')
-        .insert([supabaseReading])
-        .select();
->>>>>>> 9f6faf9d
 
       if (error) {
         console.error('❌ Single reading insert failed:', error);
