--- conflicted
+++ resolved
@@ -184,56 +184,48 @@
   }
 
   // Enhanced session lifecycle with Live Activity support
-<<<<<<< HEAD
-  async startSession(protocolConfig = null) {
-=======
-  async startSession(existingSessionId = null) {
->>>>>>> 01adbde7
+  async startSession(protocolConfigOrSessionId = null) {
     if (this.isActive) {
       throw new Error('Session already active');
     }
 
     try {
-<<<<<<< HEAD
+      // Handle both protocol config (object) and existing session ID (string)
+      let protocolConfig = null;
+      let existingSessionId = null;
+      
+      if (typeof protocolConfigOrSessionId === 'string') {
+        existingSessionId = protocolConfigOrSessionId;
+      } else if (typeof protocolConfigOrSessionId === 'object' && protocolConfigOrSessionId !== null) {
+        protocolConfig = protocolConfigOrSessionId;
+      }
+      
       // Set protocol configuration if provided
       if (protocolConfig) {
         this.setProtocol(protocolConfig);
       }
 
-      const sessionId = `session_${Date.now()}_${Math.random().toString(36).substr(2, 9)}`;
-=======
       // Use existing session ID if provided (from survey), otherwise generate new one
       const sessionId = existingSessionId || `session_${Date.now()}_${Math.random().toString(36).substr(2, 9)}`;
       console.log(`🚀 Starting session with ID: ${sessionId} ${existingSessionId ? '(existing)' : '(new)'}`);
->>>>>>> 01adbde7
       
       // Initialize database if needed
       if (!DatabaseService.db) {
         await DatabaseService.init();
       }
 
-<<<<<<< HEAD
-      // Create session in databases with protocol configuration
-      await DatabaseService.createSession(sessionId, this.currentHypoxiaLevel, this.protocolConfig);
-      await SupabaseService.createSession({
-        id: sessionId,
-        startTime: Date.now(),
-        defaultHypoxiaLevel: this.currentHypoxiaLevel,
-        protocolConfig: this.protocolConfig
-      });
-=======
       // Create session in databases (skip if already exists)
       if (!existingSessionId) {
-        await DatabaseService.createSession(sessionId, this.currentHypoxiaLevel);
+        await DatabaseService.createSession(sessionId, this.currentHypoxiaLevel, this.protocolConfig);
         await SupabaseService.createSession({
           id: sessionId,
           startTime: Date.now(),
-          defaultHypoxiaLevel: this.currentHypoxiaLevel
+          defaultHypoxiaLevel: this.currentHypoxiaLevel,
+          protocolConfig: this.protocolConfig
         });
       } else {
         console.log('📋 Using existing session - skipping database creation');
       }
->>>>>>> 01adbde7
 
       // Set session state
       this.currentSession = {
