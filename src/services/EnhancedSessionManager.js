import AsyncStorage from '@react-native-async-storage/async-storage';
import { Platform, AppState } from 'react-native';
import DatabaseService from './DatabaseService';
import SupabaseService from './SupabaseService';
<<<<<<< HEAD
import BackgroundService from './BackgroundService';

// Import the Live Activity module for iOS - available in development builds
let LiveActivityModule = null;
// Delay the module loading to prevent crashes during initial app load
const loadLiveActivityModule = () => {
  if (LiveActivityModule === null) {
    try {
      const module = require('../../modules/live-activity/src/LiveActivityModule');
      LiveActivityModule = module.default || module;
      console.log('✅ Live Activities enabled');
    } catch (error) {
      console.log('⚠️ Live Activities not available - using standard notifications');
      // Set to false to prevent future attempts
      LiveActivityModule = false;
    }
  }
  return LiveActivityModule && LiveActivityModule !== false ? LiveActivityModule : null;
};
=======
import logger from '../utils/logger';

const log = logger.createModuleLogger('EnhancedSessionManager');

// Import Background Session Manager conditionally - available in development builds
let BackgroundSessionManager = null;
try {
  BackgroundSessionManager = require('./BackgroundSessionManager').BackgroundSessionManager;
  log.info('Background session management enabled');
} catch (error) {
  log.info('Background session management not available:' error.message);
}

// Import the Live Activity module for iOS - available in development builds
let LiveActivityModule = null;
try {
  LiveActivityModule = require('../../modules/live-activity/src/LiveActivityModule').default;
  log.info('Live Activities enabled');
} catch (error) {
  log.info('Live Activities not available:' error.message);
}
>>>>>>> 4a0d5e35

class EnhancedSessionManager {
  constructor() {
    this.currentSession = null;
    this.isActive = false;
    this.isPaused = false;
    this.startTime = null;
    this.pauseTime = null;
    this.readingBuffer = [];
    this.batchInterval = null;
    this.listeners = [];
    
    // IHHT Protocol state
    this.currentPhase = 'HYPOXIC'; // 'HYPOXIC' | 'HYPEROXIC' | 'COMPLETED'
    this.currentCycle = 1;
    this.phaseStartTime = null;
    this.phaseTimeRemaining = 300; // Will be set based on protocol
    this.phaseTimer = null;
    
    // Protocol configuration (defaults)
    this.protocolConfig = {
      totalCycles: 3,
      hypoxicDuration: 420,    // 7 minutes in seconds
      hyperoxicDuration: 180   // 3 minutes in seconds
    };
    
    // Live Activity state
    this.hasActiveLiveActivity = false;
    this.liveActivityId = null;
    
    // Timeout references
    this.backgroundTimeout = null;
    this.sessionTimeout = null;
    
    // FiO2 tracking
    this.currentHypoxiaLevel = 5; // Default hypoxia level (0-10 scale)
    
    // Session timing tracking
    this.sessionStartTime = null; // Actual start timestamp for accurate elapsed time
    this.totalSkippedTime = 0; // Total seconds skipped from phase skips
    
    // Connection state tracking for Bluetooth resilience
    this.connectionState = 'connected';
    
    // Buffer settings
    this.BATCH_SIZE = 50;
    this.BATCH_INTERVAL = 2000;
    
    // App state handling
    this.setupAppStateHandling();
    
    // Initialize services
    this.initializeServices();
  }

  async initializeServices() {
    try {
      await SupabaseService.initialize();
      log.info('Supabase service initialized');
      
<<<<<<< HEAD
      // Delay Live Activity check to prevent crashes during app startup
      setTimeout(() => {
        const liveActivityModule = loadLiveActivityModule();
        if (liveActivityModule) {
          liveActivityModule.isSupported()
            .then(isSupported => console.log('📱 Live Activity support:', isSupported))
            .catch(error => console.log('📱 Live Activity check failed:', error.message));
        }
      }, 2000);
=======
      // Check Live Activity support
      if (LiveActivityModule) {
        const isSupported = await LiveActivityModule.isSupported();
        log.info('Live Activity support:' isSupported);
      }
>>>>>>> 4a0d5e35

      // Perform startup recovery cleanup
      setTimeout(() => this.performStartupRecovery(), 1000);
    } catch (error) {
      log.error('❌ Failed to initialize services:', error);
    }
  }

  setupAppStateHandling() {
    AppState.addEventListener('change', this.handleAppStateChange.bind(this));
  }

  async handleAppStateChange(nextAppState) {
    if (this.isActive) {
      if (nextAppState === 'background') {
<<<<<<< HEAD
        console.log('📱 App backgrounded - starting background monitoring and session timeout');
        // Use the new BackgroundService for iOS background handling
        if (this.currentSession) {
          await BackgroundService.startSession(this.currentSession.id);
          await BackgroundService.updateSessionState(
            this.currentPhase,
            this.currentCycle,
            this.phaseTimeRemaining
          );
        }
=======
        log.info('App backgrounded - starting background monitoring and session timeout');
        await this.startBackgroundMonitoring();
>>>>>>> 4a0d5e35
        this.startBackgroundTimeout();
      } else if (nextAppState === 'active') {
        log.info('App foregrounded - syncing with background state');
        this.clearBackgroundTimeout();
        // Background service handles foreground transition
      }
    }
  }

  async startBackgroundMonitoring() {
<<<<<<< HEAD
    // This method is now handled by BackgroundService in handleAppStateChange
    console.log('📱 Background monitoring handled by BackgroundService');
  }

  async syncWithBackgroundState() {
    // Background state is now maintained by native iOS code
    // No need to sync as the state is preserved
    console.log('📱 Background state maintained natively');
=======
    if (!this.currentSession) return;

    if (!BackgroundSessionManager) {
      log.info('Background monitoring not available in Expo Go');
      return;
    }

    try {
      // Start background task monitoring
      const backgroundStarted = await BackgroundSessionManager.startBackgroundMonitoring({
        id: this.currentSession.id,
        startTime: this.startTime
      });

      if (backgroundStarted) {
        log.info('Background monitoring started');
      }
    } catch (error) {
      log.error('❌ Failed to start background monitoring:', error);
    }
  }

  async syncWithBackgroundState() {
    if (!BackgroundSessionManager) {
      return null;
    }
    
    try {
      const backgroundState = await BackgroundSessionManager.syncWithBackgroundState();
      
      if (backgroundState && backgroundState.isActive) {
        // Update local state with background changes
        this.currentPhase = backgroundState.currentPhase;
        this.currentCycle = backgroundState.currentCycle;
        this.phaseTimeRemaining = backgroundState.phaseTimeRemaining;
        
        // Update Live Activity if active
        if (this.hasActiveLiveActivity) {
          await this.updateLiveActivity();
        }
        
        log.info('Synced with background state:' backgroundState);
        this.notify('sessionSynced', backgroundState);
      }
    } catch (error) {
      log.error('❌ Failed to sync with background state:', error);
    }
>>>>>>> 4a0d5e35
  }

  // Event system for UI updates
  addListener(callback) {
    this.listeners.push(callback);
    return () => {
      this.listeners = this.listeners.filter(l => l !== callback);
    };
  }

  notify(event, data) {
    this.listeners.forEach(listener => {
      try {
        listener(event, data);
      } catch (error) {
        log.error('Session listener error:', error);
      }
    });
  }

  // Protocol configuration method
  setProtocol(protocolConfig) {
    this.protocolConfig = {
      totalCycles: protocolConfig.totalCycles,
      hypoxicDuration: protocolConfig.hypoxicDuration * 60,   // Convert minutes to seconds
      hyperoxicDuration: protocolConfig.hyperoxicDuration * 60 // Convert minutes to seconds
    };
    
    log.info('� Protocol configured:' this.protocolConfig);
  }

  // Enhanced session lifecycle with Live Activity support
  async startSession(protocolConfigOrSessionId = null) {
    if (this.isActive) {
      throw new Error('Session already active');
    }
    
    // Clear any leftover readings from previous sessions
    if (this.readingBuffer.length > 0) {
      log.info('🧹 Clearing ${this.readingBuffer.length} leftover readings from buffer');
      this.readingBuffer = [];
    }

    try {
      // Handle both protocol config (object) and existing session ID (string)
      let protocolConfig = null;
      let existingSessionId = null;
      
      if (typeof protocolConfigOrSessionId === 'string') {
        existingSessionId = protocolConfigOrSessionId;
      } else if (typeof protocolConfigOrSessionId === 'object' && protocolConfigOrSessionId !== null) {
        protocolConfig = protocolConfigOrSessionId;
      }
      
      // Set protocol configuration if provided
      if (protocolConfig) {
        this.setProtocol(protocolConfig);
      }

      // Use existing session ID if provided (from survey), otherwise generate new one
      const sessionId = existingSessionId || `session_${Date.now()}_${Math.random().toString(36).substr(2, 9)}`;
      log.info(`Starting session with ID: ${sessionId} ${existingSessionId ? '(existing)' : '(new)'}`);
      
      // Initialize database if needed
      if (!DatabaseService.db) {
        await DatabaseService.init();
      }

      // Create session in databases (skip if already exists)
      if (!existingSessionId) {
        await DatabaseService.createSession(sessionId, this.currentHypoxiaLevel, this.protocolConfig);
        await SupabaseService.createSession({
          id: sessionId,
          startTime: Date.now(),
          defaultHypoxiaLevel: this.currentHypoxiaLevel,
          protocolConfig: this.protocolConfig
        });
      } else {
        log.info('� Using existing session - skipping database creation');
        await this.updateSessionProtocol(sessionId);
      }

      // Set session timing
      this.sessionStartTime = Date.now();
      this.totalSkippedTime = 0; // Reset skipped time for new session
      
      // Set session state
      this.currentSession = {
        id: sessionId,
        startTime: Date.now(),
        readingCount: 0,
        lastReading: null,
        sessionType: 'IHHT',
        currentPhase: this.currentPhase,
        currentCycle: this.currentCycle,
        totalCycles: this.protocolConfig.totalCycles,
        hypoxicDuration: this.protocolConfig.hypoxicDuration,
        hyperoxicDuration: this.protocolConfig.hyperoxicDuration,
        defaultHypoxiaLevel: this.currentHypoxiaLevel
      };

      this.isActive = true;
      this.isPaused = false;
      this.startTime = Date.now();
      this.phaseStartTime = Date.now();
      this.currentPhase = 'HYPOXIC';
      this.currentCycle = 1;
      this.phaseTimeRemaining = this.protocolConfig.hypoxicDuration;
      this.readingBuffer = [];

      // Start background monitoring
      await this.startBackgroundMonitoring();

      // Start Live Activity
      await this.startLiveActivity();

      // Start phase timer
      this.startPhaseTimer();

      // Start session timeout (2 hours max)
      this.startSessionTimeout();

      // Start batch processing
      this.startBatchProcessing();

      // Save session state
      await AsyncStorage.setItem('activeSession', JSON.stringify(this.currentSession));

      log.info('Enhanced session started: ${sessionId}');
      this.notify('sessionStarted', {
        ...this.currentSession,
        currentPhase: this.currentPhase,
        currentCycle: this.currentCycle,
        phaseTimeRemaining: this.phaseTimeRemaining
      });

      return sessionId;
    } catch (error) {
      log.error('❌ Failed to start enhanced session:', error);
      throw error;
    }
  }

  async checkLiveActivitySupport() {
    if (!LiveActivityModule) {
      log.info('Live Activities not available in Expo Go');
      return false;
    }
    
    try {
      const isSupported = await LiveActivityModule.isSupported();
      return isSupported;
    } catch (error) {
      log.error('❌ Error checking Live Activity support:', error);
      return false;
    }
  }

  async startLiveActivity() {
    if (!LiveActivityModule || !this.currentSession) {
      return false;
    }

    try {
      log.info('Starting Live Activity for session:' this.currentSession.id);
      
      const result = await LiveActivityModule.startActivity({
        sessionId: this.currentSession.id,
        sessionType: this.currentSession.sessionType,
        currentPhase: this.currentPhase,
        currentCycle: this.currentCycle,
        phaseTimeRemaining: this.phaseTimeRemaining,
        startTime: this.startTime
      });

      if (result.success) {
        this.hasActiveLiveActivity = true;
        log.info('Live Activity started successfully');
        return true;
      } else {
        log.error('❌ Failed to start Live Activity:', result.error);
        return false;
      }
    } catch (error) {
      log.error('❌ Error starting Live Activity:', error);
      return false;
    }
  }

  async updateLiveActivity() {
    const liveActivityModule = loadLiveActivityModule();
    if (!this.hasActiveLiveActivity || !liveActivityModule || !this.currentSession) {
      return;
    }

    try {
      await liveActivityModule.updateActivity({
        sessionId: this.currentSession.id,
        currentPhase: this.currentPhase,
        currentCycle: this.currentCycle,
        phaseTimeRemaining: this.phaseTimeRemaining,
        isPaused: this.isPaused
      });
    } catch (error) {
      log.error('❌ Error updating Live Activity:', error);
    }
  }

  startPhaseTimer() {
    this.phaseTimer = setInterval(() => {
      if (!this.isActive || this.isPaused) return;
      
      // Prevent timer updates after session completion
      if (this.currentPhase === 'COMPLETED' || this.currentPhase === 'TERMINATED') {
        clearInterval(this.phaseTimer);
        return;
      }

      this.phaseTimeRemaining--;
      
      // Log every 5 seconds to track if timer is working
      if (this.phaseTimeRemaining % 5 === 0) {
        log.info('⏲️ Phase timer: ${this.phaseTimeRemaining}s remaining in ${this.currentPhase} phase');
      }

      // Check for phase transition
      if (this.phaseTimeRemaining <= 0) {
        this.advancePhase();
      }

      // Update Live Activity every 10 seconds
      if (this.phaseTimeRemaining % 10 === 0) {
        this.updateLiveActivity();
      }

      // Update background state less frequently (every 5 seconds)
      if (this.phaseTimeRemaining % 5 === 0) {
        BackgroundService.updateSessionState(
          this.currentPhase,
          this.currentCycle,
          this.phaseTimeRemaining
        );
      }

      // Notify phase updates every second for the first 5 seconds after a phase change
      // or every 10 seconds otherwise to reduce noise
      const timeSincePhaseStart = Math.floor((Date.now() - this.phaseStartTime) / 1000);
      if (timeSincePhaseStart <= 5 || this.phaseTimeRemaining % 10 === 0) {
        this.notify('phaseUpdate', {
          currentPhase: this.currentPhase,
          currentCycle: this.currentCycle,
          phaseTimeRemaining: this.phaseTimeRemaining
        });
      }
    }, 1000);
  }

  async advancePhase() {
    if (this.currentPhase === 'HYPOXIC') {
      // Transition to hyperoxic phase
      this.currentPhase = 'HYPEROXIC';
      this.phaseStartTime = Date.now();
      
      // For the final phase, calculate exact remaining time
      if (this.isLastPhase()) {
        const totalDuration = (this.protocolConfig.hypoxicDuration + this.protocolConfig.hyperoxicDuration) * this.protocolConfig.totalCycles;
        const adjustedTotalDuration = totalDuration - this.totalSkippedTime;
        const elapsedTime = Math.floor((Date.now() - this.sessionStartTime) / 1000);
        this.phaseTimeRemaining = Math.max(0, adjustedTotalDuration - elapsedTime);
        log.info('Final phase (auto-advance) - aligned time: ${this.phaseTimeRemaining}s');
      } else {
        this.phaseTimeRemaining = this.protocolConfig.hyperoxicDuration;
      }
      
      log.info('Advanced to HYPEROXIC phase (Cycle ${this.currentCycle})');
      
    } else if (this.currentPhase === 'HYPEROXIC') {
      // Check if session is complete
      if (this.currentCycle >= this.protocolConfig.totalCycles) {
        await this.completeSession();
        return;
      }

      // Advance to next cycle
      this.currentCycle++;
      this.currentPhase = 'HYPOXIC';
      this.phaseTimeRemaining = this.protocolConfig.hypoxicDuration;
      this.phaseStartTime = Date.now();
      
      // Update database with new cycle
      await this.updateSessionCycle();
      
      log.info('Advanced to Cycle ${this.currentCycle} - HYPOXIC phase');
    }

    // Update Live Activity with new phase
    await this.updateLiveActivity();

    // Notify listeners
    this.notify('phaseAdvanced', {
      currentPhase: this.currentPhase,
      currentCycle: this.currentCycle,
      phaseTimeRemaining: this.phaseTimeRemaining
    });
  }

  async skipToNextPhase() {
    if (!this.isActive || this.isPaused) {
      log.info('Cannot skip: session not active or paused');
      return false;
    }
    
    // Prevent any operations after session completion
    if (this.currentPhase === 'COMPLETED' || this.currentPhase === 'TERMINATED' || !this.currentSession) {
      log.info('Cannot skip: session already completed or no active session');
      return false;
    }

    const previousPhase = this.currentPhase;
    const previousCycle = this.currentCycle;
    
    // Calculate how much time we're skipping
    const timeSkipped = this.phaseTimeRemaining;
    this.totalSkippedTime += timeSkipped;
    
    log.info('⏭️ Manually skipping ${this.currentPhase} phase (Cycle ${this.currentCycle}) - ${timeSkipped}s skipped');
    
    // Advance phase directly (don't set phaseTimeRemaining to 0 first)
    await this.advancePhase();
    
    // Reset the phase start time to NOW after advancing
    // This ensures the timer starts fresh for the new phase
    this.phaseStartTime = Date.now();
    
    // For the final phase, adjust time remaining to match total session time
    if (this.isLastPhase()) {
      const totalDuration = (this.protocolConfig.hypoxicDuration + this.protocolConfig.hyperoxicDuration) * this.protocolConfig.totalCycles;
      const adjustedTotalDuration = totalDuration - this.totalSkippedTime;
      const elapsedTime = Math.floor((Date.now() - this.sessionStartTime) / 1000);
      this.phaseTimeRemaining = Math.max(0, adjustedTotalDuration - elapsedTime);
      log.info('Final phase - aligned time: ${this.phaseTimeRemaining}s (total: ${adjustedTotalDuration}s, elapsed: ${elapsedTime}s)');
    }
    
    log.info('⏱️ Phase skipped - new phase time: ${this.phaseTimeRemaining}s, phase: ${this.currentPhase}, total skipped: ${this.totalSkippedTime}s');
    
    // Clear and restart the timer to ensure it starts counting immediately
    if (this.phaseTimer) {
      clearInterval(this.phaseTimer);
      this.startPhaseTimer();
    }
    
    // Force an immediate phase update notification to ensure UI refreshes
    this.notify('phaseUpdate', {
      currentPhase: this.currentPhase,
      currentCycle: this.currentCycle,
      phaseTimeRemaining: this.phaseTimeRemaining
    });
    
    // Notify with skip-specific event
    this.notify('phaseSkipped', {
      previousPhase,
      previousCycle,
      newPhase: this.currentPhase,
      newCycle: this.currentCycle,
      skippedAt: Date.now()
    });

    return true;
  }

  isLastPhase() {
    // Check if this is the last phase (final HYPEROXIC of the last cycle)
    return this.currentPhase === 'HYPEROXIC' && this.currentCycle >= this.protocolConfig.totalCycles;
  }

  async completeSession() {
    log.info('IHHT session completed!');
    log.info('Completing session with cycle ${this.currentCycle}, phase ${this.currentPhase}');
    
    // Mark as completed but preserve the cycle count
    const finalCycle = this.currentCycle;
    this.currentPhase = 'COMPLETED';
    this.phaseTimeRemaining = 0;
    this.currentCycle = finalCycle; // Preserve the cycle count
    
    // IMPORTANT: Update the database with the final cycle count before stopping
    if (this.currentSession?.id) {
      try {
        await DatabaseService.updateSessionCycle(this.currentSession.id, finalCycle);
        await SupabaseService.updateSessionCycle(this.currentSession.id, finalCycle);
        log.info('Updated final cycle count to ${finalCycle} in databases');
      } catch (error) {
        log.error('⚠️ Failed to update final cycle count:', error);
      }
    }
    
    // Update Live Activity
    await this.updateLiveActivity();
    
    // Stop the session
    await this.stopSession();
  }

  async pauseSession() {
    if (!this.isActive || this.isPaused) return;

    this.isPaused = true;
    this.pauseTime = Date.now();

    // Pause background monitoring (if available)
    if (BackgroundSessionManager) {
      await BackgroundSessionManager.pauseBackgroundSession();
    }

    // Update Live Activity
    await this.updateLiveActivity();

    log.info('Session paused');
    this.notify('sessionPaused', { pauseTime: this.pauseTime });
  }

  async resumeSession() {
    if (!this.isActive || !this.isPaused) return;

    this.isPaused = false;
    this.pauseTime = null;

    // Resume background monitoring (if available)
    if (BackgroundSessionManager) {
      await BackgroundSessionManager.resumeBackgroundSession();
    }

    // Update Live Activity
    await this.updateLiveActivity();

    log.info('Session resumed');
    this.notify('sessionResumed', {});
  }

  async stopSession() {
    if (!this.isActive || !this.currentSession) {
      log.warn('⚠️ stopSession called but no active session');
      throw new Error('No active session');
    }

    const sessionId = this.currentSession.id;
    
    // Store the final cycle count before resetting
    const finalCycle = this.currentCycle;
    
    log.info('� Starting ROBUST session termination for: ${sessionId}');
    
    // Helper function to run operations with timeout
    const withTimeout = async (operation, timeoutMs, stepName) => {
      try {
        return await Promise.race([
          operation(),
          new Promise((_, reject) => 
            setTimeout(() => reject(new Error(`${stepName} timeout after ${timeoutMs}ms`)), timeoutMs)
          )
        ]);
      } catch (error) {
        log.warn(`⚠️ ${stepName} failed (non-blocking):`, error.message);
        return null; // Return null instead of throwing
      }
    };

    let stats = { totalReadings: 0, avgSpO2: null, avgHeartRate: null };
    
    // Step 1: Stop timers (immediate, can't fail)
    log.info('Step 1: Clearing timers...');
    if (this.phaseTimer) {
      clearInterval(this.phaseTimer);
      this.phaseTimer = null;
    }
    this.clearBackgroundTimeout();
    this.clearSessionTimeout();
    log.info('Step 1: Timers cleared');

    // Step 2: Stop background monitoring (with timeout)
    await withTimeout(async () => {
<<<<<<< HEAD
      console.log('🔄 Step 2: Stopping background monitoring...');
      await BackgroundService.endSession();
      console.log('✅ Step 2: Background monitoring stopped');
=======
      log.info('Step 2: Stopping background monitoring...');
      if (BackgroundSessionManager) {
        await BackgroundSessionManager.stopBackgroundMonitoring();
      }
      log.info('Step 2: Background monitoring stopped');
>>>>>>> 4a0d5e35
    }, 2000, 'Background stop');

    // Step 3: Stop Live Activity (with timeout)
    await withTimeout(async () => {
      log.info('Step 3: Stopping Live Activity...');
      await this.stopLiveActivity();
      log.info('Step 3: Live Activity stopped');
    }, 3000, 'Live Activity stop');

    // Step 4: Flush readings with retry logic and increased timeout
    let flushSuccess = false;
    const maxFlushAttempts = 3;
    
    for (let attempt = 1; attempt <= maxFlushAttempts; attempt++) {
      const flushResult = await withTimeout(async () => {
        log.info('Step 4: Flushing remaining readings (attempt ${attempt}/${maxFlushAttempts})...');
        await this.flushReadingBuffer();
        log.info('Step 4: Readings flushed successfully');
        return true;
      }, 15000, `Flush readings attempt ${attempt}`);
      
      if (flushResult) {
        flushSuccess = true;
        break;
      }
      
      if (attempt < maxFlushAttempts) {
        log.info('Flush attempt ${attempt} failed, retrying...');
        await new Promise(resolve => setTimeout(resolve, 1000)); // Wait 1 second before retry
      }
    }
    
    // If flush failed after all attempts, save to recovery buffer
    if (!flushSuccess && this.readingBuffer.length > 0) {
      log.error('❌ Failed to flush readings after all attempts');
      await this.saveToRecoveryBuffer(this.readingBuffer, sessionId);
    }

    // Step 5: Stop batch processing (immediate)
    log.info('Step 5: Stopping batch processing...');
    this.stopBatchProcessing();
    log.info('Step 5: Batch processing stopped');

    // Step 6: Wait a moment to ensure all async writes complete
    await new Promise(resolve => setTimeout(resolve, 500));
    
    // Step 7: End session in local database (with timeout and fallback)
    const databaseResult = await withTimeout(async () => {
      log.info('Step 7: Ending session in local database...');
      
      // Ensure database is initialized
      if (!DatabaseService.db) {
        log.info('Initializing database before ending session...');
        await DatabaseService.init();
      }
      
      // Recalculate stats to ensure we have the latest data
      const result = await DatabaseService.endSession(sessionId, this.currentSession?.startTime || this.startTime);
      log.info('Step 7: Local database updated with final statistics');
      return result;
    }, 10000, 'Database end');

    if (databaseResult) {
      stats = databaseResult;
    } else {
      // Fallback: Force end the session
      log.info('� Using fallback database update...');
      try {
        await DatabaseService.init();
        const endTime = Date.now();
        const forceQuery = `UPDATE sessions SET end_time = ?, status = 'completed' WHERE id = ?`;
        await DatabaseService.db.executeSql(forceQuery, [endTime, sessionId]);
        log.info('Fallback database update succeeded');
        
        // Try to get stats with timeout
        const statsQuery = 'SELECT * FROM sessions WHERE id = ?';
        const [result] = await DatabaseService.db.executeSql(statsQuery, [sessionId]);
        if (result.rows.length > 0) {
          const session = result.rows.item(0);
          stats = {
            totalReadings: session.total_readings || 0,
            avgSpO2: session.avg_spo2,
            avgHeartRate: session.avg_heart_rate
          };
        }
      } catch (fallbackError) {
        log.warn('⚠️ Fallback database update failed (non-blocking):', fallbackError.message);
      }
    }

    // Step 7: End session in Supabase (with timeout, non-blocking)
    await withTimeout(async () => {
      log.info('Step 7: Ending session in Supabase...');
      log.info('Session mapping check:' Array.from(SupabaseService.sessionMapping.entries()).slice(-3));
      log.info('Target session ID:' sessionId);
      
      const result = await SupabaseService.endSession(sessionId, {
        ...stats,
        totalCycles: this.currentCycle,
        completedPhases: this.currentPhase === 'COMPLETED' ? this.totalCycles * 2 : (this.currentCycle - 1) * 2 + (this.currentPhase === 'HYPEROXIC' ? 1 : 0)
      }, this.currentSession?.startTime || this.startTime);
      
      if (result) {
        log.info('Step 7: Supabase updated successfully');
      } else {
        log.warn('⚠️ Step 7: Supabase update returned null (may be queued)');
        log.info('Sync queue length:' SupabaseService.syncQueue.length);
      }
    }, 10000, 'Supabase end');

    // Step 8: Create completion object BEFORE resetting state
    log.info('Step 8: Creating session completion object...');
    const completedSession = {
      ...this.currentSession,
      endTime: Date.now(),
      stats,
      status: 'completed',
      currentCycle: finalCycle,  // Use the preserved final cycle
      currentPhase: 'COMPLETED',  // Always set to COMPLETED
      finalCycle: finalCycle  // Add this for clarity
    };
    log.info('Step 8: Session completion object created');

    // Step 9: Reset state (immediate, can't fail)
    log.info('Step 9: Resetting session state...');
    this.resetSessionState();
    log.info('Step 9: State reset');

    // Step 10: Clear storage (with timeout)
    await withTimeout(async () => {
      log.info('Step 10: Clearing AsyncStorage...');
      const AsyncStorage = require('@react-native-async-storage/async-storage').default;
      await AsyncStorage.removeItem('activeSession');
      log.info('Step 10: Storage cleared');
    }, 2000, 'Storage clear');

    // Session summary
    log.info('\n' + '='.repeat(60));
    log.info('� SESSION SUMMARY - EASY TO READ');
    log.info('='.repeat(60));
    log.info('� Session ID: ${sessionId}');
    log.info('⏰ Duration: ${Math.round((Date.now() - (completedSession.startTime || Date.now())) / 1000)} seconds');
    log.info(`Total readings collected: ${stats ? stats.totalReadings : 'Unknown'}`);
    log.info(`Average Heart Rate: ${stats ? (stats.avgHeartRate || 'No data') : 'Unknown'}`);
    log.info(`Average SpO2: ${stats ? (stats.avgSpO2 || 'No data') : 'Unknown'}`);
    log.info('Reading buffer size: ${this.readingBuffer.length}');
    log.info('Session reading count: ${completedSession.readingCount || 0}');
    log.info('� Session mapping entries: ${SupabaseService.sessionMapping.size}');
    log.info('� Sync queue items: ${SupabaseService.syncQueue.length}');
    log.info(`Has session mapping for this ID: ${SupabaseService.sessionMapping.has(sessionId) ? '✅ Yes' : '❌ No'}`);
    
    if (stats && stats.totalReadings > 0) {
      log.info('SUCCESS: Pulse oximeter data was collected and saved!');
    } else if (completedSession.readingCount > 0) {
      log.info('WARNING: Session shows readings but stats are missing - may need reprocessing');
      log.info('This suggests readings were collected but not saved to database');
      log.info('Check session mapping recovery in next session');
    } else {
      log.info('NO DATA: No pulse oximeter readings were collected');
      log.info('Possible causes:');
      log.info('- Finger not detected by pulse oximeter');
      log.info('- Session ended before readings could be processed');
      log.info('- Bluetooth connection issues');
    }
    log.info('='.repeat(60) + '\n');

    this.notify('sessionEnded', completedSession);

    // Always return success - no more throwing errors!
    log.info('� Session ended successfully with robust error handling');
    return completedSession;
  }

  async stopLiveActivity() {
    if (!this.hasActiveLiveActivity || !LiveActivityModule) {
      return;
    }

    try {
      await LiveActivityModule.stopActivity();
      this.hasActiveLiveActivity = false;
      this.liveActivityId = null;
      log.info('� Live Activity stopped');
    } catch (error) {
      log.error('❌ Failed to stop Live Activity:', error);
    }
  }

  // Recovery buffer for failed readings
  async saveToRecoveryBuffer(readings, sessionId) {
    try {
      const recoveryKey = `recovery_buffer_${sessionId}`;
      const existingRecovery = await AsyncStorage.getItem(recoveryKey);
      const existingReadings = existingRecovery ? JSON.parse(existingRecovery) : [];
      const allReadings = [...existingReadings, ...readings];
      
      await AsyncStorage.setItem(recoveryKey, JSON.stringify(allReadings));
      log.info('Saved ${readings.length} readings to recovery buffer for session ${sessionId}');
      
      // Schedule recovery attempt
      setTimeout(() => this.attemptRecovery(sessionId), 5000);
    } catch (error) {
      log.error('❌ Failed to save to recovery buffer:', error);
    }
  }

  async attemptRecovery(sessionId) {
    try {
      const recoveryKey = `recovery_buffer_${sessionId}`;
      const recoveryData = await AsyncStorage.getItem(recoveryKey);
      
      if (!recoveryData) return;
      
      const readings = JSON.parse(recoveryData);
      log.info('Attempting to recover ${readings.length} readings for session ${sessionId}');
      
      // Try to save recovered readings
      await DatabaseService.addReadingsBatch(readings);
      
      // Clear recovery buffer on success
      await AsyncStorage.removeItem(recoveryKey);
      log.info('Successfully recovered ${readings.length} readings');
      
      // Trigger stats recalculation
      await DatabaseService.reprocessSessionStats(sessionId);
    } catch (error) {
      log.error('❌ Recovery attempt failed:', error);
      // Will retry on next app launch
    }
  }

  // Update current cycle in database
  async updateSessionCycle() {
    if (!this.currentSession?.id) return;

    try {
      // Update local database
      await DatabaseService.updateSessionCycle(this.currentSession.id, this.currentCycle);
      
      // Update Supabase
      await SupabaseService.updateSessionCycle(this.currentSession.id, this.currentCycle);
      
      log.info('Updated session cycle to ${this.currentCycle} in database');
    } catch (error) {
      log.error('❌ Failed to update session cycle:', error);
    }
  }

  // Update protocol for an existing session
  async updateSessionProtocol(sessionId) {
    if (!DatabaseService.db) {
      await DatabaseService.init();
    }
    try {
      await DatabaseService.updateSessionProtocol(sessionId, this.protocolConfig);
      await SupabaseService.updateSessionProtocolConfig(sessionId, this.protocolConfig);
      log.info('Updated protocol for session ${sessionId}');
    } catch (error) {
      log.error('❌ Failed to update session protocol:', error);
    }
  }

  resetSessionState() {
    this.isActive = false;
    this.isPaused = false;
    this.currentSession = null;
    this.startTime = null;
    this.pauseTime = null;
    this.readingBuffer = [];
    this.currentPhase = 'COMPLETED';  // Keep as COMPLETED to prevent tagging post-session readings as HYPOXIC
    this.currentCycle = 1;
    this.phaseStartTime = null;
    this.phaseTimeRemaining = 300;
    this.hasActiveLiveActivity = false;
    this.liveActivityId = null;
    this.sessionStartTime = null;
    this.totalSkippedTime = 0;
    this.connectionState = 'connected'; // Reset connection state
  }

  // Connection state management for Bluetooth resilience
  setConnectionState(state) {
    const validStates = ['connected', 'disconnected', 'reconnecting'];
    if (!validStates.includes(state)) {
      log.warn(`⚠️ Invalid connection state: ${state}`);
      return;
    }
    
    const previousState = this.connectionState;
    this.connectionState = state;
    log.info('Connection state changed: ${previousState} → ${state}');
    
    // Update session data if available
    if (this.currentSession) {
      this.currentSession.connectionState = state;
    }
    
    // Notify listeners of connection state change
    this.notify('connectionStateChanged', {
      previousState,
      currentState: state,
      timestamp: Date.now()
    });
    
    // If disconnected, immediately flush any pending readings
    if (state === 'disconnected' && this.isActive) {
      log.info('� Device disconnected - flushing pending readings immediately');
      this.flushReadingBuffer().catch(error => {
        log.error('❌ Failed to flush readings on disconnect:', error);
      });
    }
    
    // If reconnected, clear any connection warnings
    if (state === 'connected' && previousState !== 'connected') {
      log.info('� Connection restored - session continuing normally');
      
      // Update live activity if available
      if (this.hasActiveLiveActivity) {
        this.updateLiveActivity();
      }
    }
  }

  // Get current connection state
  getConnectionState() {
    return this.connectionState || 'connected';
  }

  // Reading management (same as original SessionManager)
  async addReading(reading) {
    if (!this.isActive || !this.currentSession) {
      log.info('Reading rejected - no active session in EnhancedSessionManager');
      return;
    }

    // Don't record readings if session has completed
    if (this.currentPhase === 'COMPLETED' || this.currentPhase === 'TERMINATED' || this.currentPhase === null) {
      log.info('Reading rejected - session has completed');
      return;
    }

    const timestampedReading = {
      ...reading,
      sessionId: this.currentSession.id,
      timestamp: Date.now(),
      phase: this.currentPhase,
      cycle: this.currentCycle,
      fio2Level: this.currentHypoxiaLevel,
      phaseType: this.currentPhase,  // Critical for graph display
      cycleNumber: this.currentCycle  // Critical for graph display
    };
    
    // Debug log to ensure phase data is being recorded
    if (this.readingBuffer.length % 10 === 0) {
      log.info('Reading #${this.readingBuffer.length + 1}: Phase=${this.currentPhase}, Cycle=${this.currentCycle}');
    }

    // Only log first reading and major milestones to reduce noise
    if (this.currentSession.readingCount === 0) {
      log.info('� First reading collected!');
    } else if (this.currentSession.readingCount % 100 === 0) {
      log.info('Milestone: ${this.currentSession.readingCount} readings collected');
    }

    this.readingBuffer.push(timestampedReading);
    this.currentSession.readingCount++;
    this.currentSession.lastReading = timestampedReading;

    // Commented out to reduce log noise - uncomment if needed for debugging
    // this.notify('readingAdded', timestampedReading);

    if (this.readingBuffer.length >= this.BATCH_SIZE) {
      log.info('Buffer full (${this.BATCH_SIZE}) - flushing to database');
      await this.flushReadingBuffer();
    }
  }

  async flushReadingBuffer() {
    if (this.readingBuffer.length === 0) return true;

    const readings = [...this.readingBuffer];
    let localSuccess = false;
    let cloudSuccess = false;

    try {
      // Clear buffer optimistically
      this.readingBuffer = [];

      // Always flush to local database first (most critical)
      try {
        await DatabaseService.addReadingsBatch(readings);
        localSuccess = true;
        log.info('Saved ${readings.length} readings to local database');
      } catch (localError) {
        log.error('❌ Failed to save to local database:', localError);
        // Re-add readings to buffer for retry
        this.readingBuffer.unshift(...readings);
        throw localError; // Re-throw to trigger retry logic
      }

      // Try to flush to Supabase if we have an active session
      if (this.isActive && this.currentSession) {
        try {
          await SupabaseService.addReadingsBatch(readings);
          cloudSuccess = true;
          log.info('Synced ${readings.length} readings to cloud');
        } catch (cloudError) {
          log.warn('⚠️ Failed to sync to cloud (will retry later):', cloudError.message);
          // Queue for later sync - don't fail the whole operation
          SupabaseService.queueForSync('addReadingsBatch', readings);
        }
      } else {
        // Queue for later sync when session becomes active
        log.info('� Queued ${readings.length} readings for later cloud sync');
        SupabaseService.queueForSync('addReadingsBatch', readings);
      }

      return localSuccess; // Return true if at least local save succeeded
    } catch (error) {
      log.error('❌ Critical flush failure:', error);
      // Ensure readings are back in buffer for retry
      if (this.readingBuffer.length === 0) {
        this.readingBuffer.unshift(...readings);
      }
      return false;
    }
  }

  startBatchProcessing() {
    this.batchInterval = setInterval(async () => {
      await this.flushReadingBuffer();
    }, this.BATCH_INTERVAL);
  }

  stopBatchProcessing() {
    if (this.batchInterval) {
      clearInterval(this.batchInterval);
      this.batchInterval = null;
    }
  }

  // Getters for current session state
  getSessionInfo() {
    return {
      isActive: this.isActive,
      isPaused: this.isPaused,
      currentSession: this.currentSession,
      currentPhase: this.currentPhase,
      currentCycle: this.currentCycle,
      totalCycles: this.protocolConfig.totalCycles,
      hypoxicDuration: this.protocolConfig.hypoxicDuration,
      hyperoxicDuration: this.protocolConfig.hyperoxicDuration,
      phaseTimeRemaining: this.phaseTimeRemaining,
      hasActiveLiveActivity: this.hasActiveLiveActivity,
      startTime: this.startTime,
      pauseTime: this.pauseTime,
      sessionStartTime: this.sessionStartTime,
      totalSkippedTime: this.totalSkippedTime
    };
  }

  getCurrentPhaseInfo() {
    return {
      phase: this.currentPhase,
      cycle: this.currentCycle,
      totalCycles: this.protocolConfig.totalCycles,
      hypoxicDuration: this.protocolConfig.hypoxicDuration,
      hyperoxicDuration: this.protocolConfig.hyperoxicDuration,
      timeRemaining: this.phaseTimeRemaining,
      isActive: this.isActive,
      isPaused: this.isPaused
    };
  }

  // Data repair utilities
  async reprocessSessionStats(sessionId) {
    if (!DatabaseService.db) {
      await DatabaseService.init();
    }
    return await DatabaseService.reprocessSessionStats(sessionId);
  }

  async reprocessAllNullStats() {
    if (!DatabaseService.db) {
      await DatabaseService.init();
    }
    return await DatabaseService.reprocessAllNullStats();
  }

  // Background timeout handling for session cleanup
  startBackgroundTimeout() {
    // Clear any existing timeout
    this.clearBackgroundTimeout();
    
    // End session if app stays in background for more than 5 minutes
    const BACKGROUND_TIMEOUT = 5 * 60 * 1000; // 5 minutes
    
    this.backgroundTimeout = setTimeout(async () => {
      if (this.isActive) {
        log.info('⏰ App backgrounded too long - ending active session');
        try {
          await this.stopSession();
          log.info('Session ended due to background timeout');
        } catch (error) {
          log.error('❌ Failed to end session after background timeout:', error);
          this.resetSessionState();
        }
      }
    }, BACKGROUND_TIMEOUT);
    
    log.info('⏰ Background timeout started (5 minutes)');
  }

  clearBackgroundTimeout() {
    if (this.backgroundTimeout) {
      clearTimeout(this.backgroundTimeout);
      this.backgroundTimeout = null;
      log.info('⏰ Background timeout cleared');
    }
  }

  // Session timeout handling (auto-end sessions that run too long)
  startSessionTimeout() {
    // Clear any existing timeout
    this.clearSessionTimeout();
    
    // End session if it runs longer than 2 hours
    const SESSION_TIMEOUT = 2 * 60 * 60 * 1000; // 2 hours
    
    this.sessionTimeout = setTimeout(async () => {
      if (this.isActive) {
        log.info('⏰ Session running too long (2+ hours) - ending automatically');
        try {
          await this.stopSession();
          log.info('Session ended due to timeout');
        } catch (error) {
          log.error('❌ Failed to end session after timeout:', error);
          this.resetSessionState();
        }
      }
    }, SESSION_TIMEOUT);
    
    log.info('⏰ Session timeout started (2 hours)');
  }

  clearSessionTimeout() {
    if (this.sessionTimeout) {
      clearTimeout(this.sessionTimeout);
      this.sessionTimeout = null;
      log.info('⏰ Session timeout cleared');
    }
  }

  // FiO2 level management
  setHypoxiaLevel(level) {
    if (level >= 0 && level <= 10) {
      this.currentHypoxiaLevel = level;
      log.info('�️ Hypoxia level set to: ${level}');
    }
  }

  getHypoxiaLevel() {
    return this.currentHypoxiaLevel;
  }

  getCurrentFiO2() {
    // Convert hypoxia level (0-10) to approximate FiO2 percentage
    // Level 0 = ~21% (room air), Level 10 = ~10% (very hypoxic)
    const fio2Percentage = Math.round(21 - (this.currentHypoxiaLevel * 1.1));
    return Math.max(fio2Percentage, 10); // Minimum 10% FiO2 for safety
  }

  // Session history methods (from original SessionManager)
  async getAllSessions() {
    try {
      // Initialize database if needed
      if (!DatabaseService.db) {
        await DatabaseService.init();
      }
      return await DatabaseService.getAllSessions();
    } catch (error) {
      log.error('❌ Failed to get sessions:', error);
      return [];
    }
  }

  async getSessionWithData(sessionId) {
    try {
      // Initialize database if needed
      if (!DatabaseService.db) {
        await DatabaseService.init();
      }
      const session = await DatabaseService.getSession(sessionId);
      const readings = await DatabaseService.getSessionReadings(sessionId, true); // Valid only
      const stats = await DatabaseService.getSessionStats(sessionId);
      
      return {
        ...session,
        readings,
        stats
      };
    } catch (error) {
      log.error('❌ Failed to get session data:', error);
      return null;
    }
  }

  async exportSession(sessionId) {
    try {
      const sessionData = await this.getSessionWithData(sessionId);
      if (!sessionData) {
        throw new Error('Session not found');
      }

      const exportData = {
        sessionInfo: {
          id: sessionData.id,
          startTime: sessionData.start_time,
          endTime: sessionData.end_time,
          duration: sessionData.end_time - sessionData.start_time,
          totalReadings: sessionData.total_readings
        },
        statistics: sessionData.stats,
        readings: sessionData.readings.map(reading => ({
          timestamp: reading.timestamp,
          spo2: reading.spo2,
          heartRate: reading.heart_rate,
          signalStrength: reading.signal_strength
        }))
      };

      return JSON.stringify(exportData, null, 2);
    } catch (error) {
      log.error('❌ Failed to export session:', error);
      throw error;
    }
  }

  async clearAllData() {
    try {
      if (this.isActive) {
        await this.stopSession(); // Stop any active session
      }
      await DatabaseService.clearAllData();
      await AsyncStorage.removeItem('activeSession');
      
      log.info('All session data cleared');
      this.notify('dataCleared');
    } catch (error) {
      log.error('❌ Failed to clear data:', error);
      throw error;
    }
  }

  async getStorageInfo() {
    try {
      // Initialize database if needed
      if (!DatabaseService.db) {
        await DatabaseService.init();
      }
      return await DatabaseService.getStorageInfo();
    } catch (error) {
      log.error('❌ Failed to get storage info:', error);
      return { sessionCount: 0, readingCount: 0, estimatedSizeMB: 0 };
    }
  }

  async recoverSession() {
    try {
      // Initialize database if needed before recovery
      if (!DatabaseService.db) {
        await DatabaseService.init();
      }
      
      const savedSession = await AsyncStorage.getItem('activeSession');
      if (savedSession) {
        const session = JSON.parse(savedSession);
        
        // Check if session is still in database and active
        const dbSession = await DatabaseService.getSession(session.id);
        if (dbSession && dbSession.status === 'active') {
          this.currentSession = session;
          this.isActive = true;
          this.startTime = session.startTime;
          this.startBatchProcessing();
          
          log.info(`Recovered session: ${session.id}`);
          this.notify('sessionRecovered', session);
          return session;
        } else {
          // Clean up orphaned session
          await AsyncStorage.removeItem('activeSession');
        }
      }
    } catch (error) {
      log.error('❌ Failed to recover session:', error);
    }
    return null;
  }

  // Startup recovery - clean up stuck sessions and recover lost data
  async performStartupRecovery() {
    log.info('Performing startup recovery cleanup...');
    
    try {
      // Check for recovery buffers first
      const allKeys = await AsyncStorage.getAllKeys();
      const recoveryKeys = allKeys.filter(key => key.startsWith('recovery_buffer_'));
      
      if (recoveryKeys.length > 0) {
        log.info('Found ${recoveryKeys.length} recovery buffers to process');
        for (const key of recoveryKeys) {
          const sessionId = key.replace('recovery_buffer_', '');
          await this.attemptRecovery(sessionId);
        }
      }
      
      // Check for any locally stored active session
      const storedSession = await AsyncStorage.getItem('activeSession');
      
      if (storedSession) {
        log.info('Found stored active session from previous app run');
        
        try {
          const sessionData = JSON.parse(storedSession);
          const sessionAge = Date.now() - sessionData.startTime;
          const RECOVERY_THRESHOLD = 10 * 60 * 1000; // 10 minutes
          
          if (sessionAge > RECOVERY_THRESHOLD) {
            log.info('Stored session is ${Math.round(sessionAge / 60000)} minutes old - cleaning up');
            
            // Try to end the session properly in databases
            try {
              // Ensure database is initialized before trying to use it
              if (!DatabaseService.db) {
                await DatabaseService.init();
              }
              
              const stats = await DatabaseService.endSession(sessionData.id, sessionData.startTime);
              await SupabaseService.endSession(sessionData.id, stats, sessionData.startTime);
              log.info('Cleaned up stuck session in databases');
            } catch (dbError) {
              log.info('Could not end session in databases (may have been cleaned already):' dbError.message);
            }
            
            // Clear the stored session
            await AsyncStorage.removeItem('activeSession');
            log.info('Cleared stored session data');
          } else {
            log.info('Recent session found - may be valid, keeping for now');
          }
        } catch (parseError) {
          log.info('Invalid stored session data - clearing');
          await AsyncStorage.removeItem('activeSession');
        }
      }
      
      // Bulk cleanup of stuck sessions in Supabase (user's own sessions only)
      try {
        log.info('🧹 Cleaning up stuck sessions...');
        
        // Use SupabaseService to clean up stuck sessions older than 1 hour
        const cleanupResult = await SupabaseService.cleanupStuckSessions();
        
        if (cleanupResult && cleanupResult.cleaned > 0) {
          log.info('Successfully cleaned up ${cleanupResult.cleaned} stuck sessions');
        } else {
          log.info('Found 0 stuck sessions');
        }
      } catch (cleanupError) {
        log.info('Could not cleanup stuck sessions:' cleanupError.message);
      }
      
      // Also run the local database cleanup
      try {
        if (!DatabaseService.db) {
          await DatabaseService.init();
        }
        
        // Clean up stuck sessions in local database
        const result = await DatabaseService.db.executeSql(
          `UPDATE sessions SET status = 'completed', end_time = ? WHERE status = 'active' AND start_time < ?`,
          [Date.now(), Date.now() - (60 * 60 * 1000)] // Sessions older than 1 hour
        );
        
        log.info('� Processing 0 sessions for cleanup...');
        log.info('Successfully cleaned up 0/0 sessions');
      } catch (localCleanupError) {
        log.info('Local cleanup error:' localCleanupError.message);
      }
      
      log.info('Startup recovery complete');
    } catch (error) {
      log.error('❌ Startup recovery failed:', error);
    }
  }
}

// Export singleton instance
export default new EnhancedSessionManager(); <|MERGE_RESOLUTION|>--- conflicted
+++ resolved
@@ -2,8 +2,10 @@
 import { Platform, AppState } from 'react-native';
 import DatabaseService from './DatabaseService';
 import SupabaseService from './SupabaseService';
-<<<<<<< HEAD
 import BackgroundService from './BackgroundService';
+import logger from '../utils/logger';
+
+const log = logger.createModuleLogger('EnhancedSessionManager');
 
 // Import the Live Activity module for iOS - available in development builds
 let LiveActivityModule = null;
@@ -13,38 +15,15 @@
     try {
       const module = require('../../modules/live-activity/src/LiveActivityModule');
       LiveActivityModule = module.default || module;
-      console.log('✅ Live Activities enabled');
-    } catch (error) {
-      console.log('⚠️ Live Activities not available - using standard notifications');
+      log.info('✅ Live Activities enabled');
+    } catch (error) {
+      log.info('⚠️ Live Activities not available - using standard notifications');
       // Set to false to prevent future attempts
       LiveActivityModule = false;
     }
   }
   return LiveActivityModule && LiveActivityModule !== false ? LiveActivityModule : null;
 };
-=======
-import logger from '../utils/logger';
-
-const log = logger.createModuleLogger('EnhancedSessionManager');
-
-// Import Background Session Manager conditionally - available in development builds
-let BackgroundSessionManager = null;
-try {
-  BackgroundSessionManager = require('./BackgroundSessionManager').BackgroundSessionManager;
-  log.info('Background session management enabled');
-} catch (error) {
-  log.info('Background session management not available:' error.message);
-}
-
-// Import the Live Activity module for iOS - available in development builds
-let LiveActivityModule = null;
-try {
-  LiveActivityModule = require('../../modules/live-activity/src/LiveActivityModule').default;
-  log.info('Live Activities enabled');
-} catch (error) {
-  log.info('Live Activities not available:' error.message);
-}
->>>>>>> 4a0d5e35
 
 class EnhancedSessionManager {
   constructor() {
@@ -105,23 +84,15 @@
       await SupabaseService.initialize();
       log.info('Supabase service initialized');
       
-<<<<<<< HEAD
       // Delay Live Activity check to prevent crashes during app startup
       setTimeout(() => {
         const liveActivityModule = loadLiveActivityModule();
         if (liveActivityModule) {
           liveActivityModule.isSupported()
-            .then(isSupported => console.log('📱 Live Activity support:', isSupported))
-            .catch(error => console.log('📱 Live Activity check failed:', error.message));
+            .then(isSupported => log.info('📱 Live Activity support:', isSupported))
+            .catch(error => log.info('📱 Live Activity check failed:', error.message));
         }
       }, 2000);
-=======
-      // Check Live Activity support
-      if (LiveActivityModule) {
-        const isSupported = await LiveActivityModule.isSupported();
-        log.info('Live Activity support:' isSupported);
-      }
->>>>>>> 4a0d5e35
 
       // Perform startup recovery cleanup
       setTimeout(() => this.performStartupRecovery(), 1000);
@@ -137,8 +108,7 @@
   async handleAppStateChange(nextAppState) {
     if (this.isActive) {
       if (nextAppState === 'background') {
-<<<<<<< HEAD
-        console.log('📱 App backgrounded - starting background monitoring and session timeout');
+        log.info('📱 App backgrounded - starting background monitoring and session timeout');
         // Use the new BackgroundService for iOS background handling
         if (this.currentSession) {
           await BackgroundService.startSession(this.currentSession.id);
@@ -148,10 +118,6 @@
             this.phaseTimeRemaining
           );
         }
-=======
-        log.info('App backgrounded - starting background monitoring and session timeout');
-        await this.startBackgroundMonitoring();
->>>>>>> 4a0d5e35
         this.startBackgroundTimeout();
       } else if (nextAppState === 'active') {
         log.info('App foregrounded - syncing with background state');
@@ -162,64 +128,14 @@
   }
 
   async startBackgroundMonitoring() {
-<<<<<<< HEAD
     // This method is now handled by BackgroundService in handleAppStateChange
-    console.log('📱 Background monitoring handled by BackgroundService');
+    log.info('📱 Background monitoring handled by BackgroundService');
   }
 
   async syncWithBackgroundState() {
     // Background state is now maintained by native iOS code
     // No need to sync as the state is preserved
-    console.log('📱 Background state maintained natively');
-=======
-    if (!this.currentSession) return;
-
-    if (!BackgroundSessionManager) {
-      log.info('Background monitoring not available in Expo Go');
-      return;
-    }
-
-    try {
-      // Start background task monitoring
-      const backgroundStarted = await BackgroundSessionManager.startBackgroundMonitoring({
-        id: this.currentSession.id,
-        startTime: this.startTime
-      });
-
-      if (backgroundStarted) {
-        log.info('Background monitoring started');
-      }
-    } catch (error) {
-      log.error('❌ Failed to start background monitoring:', error);
-    }
-  }
-
-  async syncWithBackgroundState() {
-    if (!BackgroundSessionManager) {
-      return null;
-    }
-    
-    try {
-      const backgroundState = await BackgroundSessionManager.syncWithBackgroundState();
-      
-      if (backgroundState && backgroundState.isActive) {
-        // Update local state with background changes
-        this.currentPhase = backgroundState.currentPhase;
-        this.currentCycle = backgroundState.currentCycle;
-        this.phaseTimeRemaining = backgroundState.phaseTimeRemaining;
-        
-        // Update Live Activity if active
-        if (this.hasActiveLiveActivity) {
-          await this.updateLiveActivity();
-        }
-        
-        log.info('Synced with background state:' backgroundState);
-        this.notify('sessionSynced', backgroundState);
-      }
-    } catch (error) {
-      log.error('❌ Failed to sync with background state:', error);
-    }
->>>>>>> 4a0d5e35
+    log.info('📱 Background state maintained natively');
   }
 
   // Event system for UI updates
@@ -701,17 +617,9 @@
 
     // Step 2: Stop background monitoring (with timeout)
     await withTimeout(async () => {
-<<<<<<< HEAD
-      console.log('🔄 Step 2: Stopping background monitoring...');
+      log.info('🔄 Step 2: Stopping background monitoring...');
       await BackgroundService.endSession();
-      console.log('✅ Step 2: Background monitoring stopped');
-=======
-      log.info('Step 2: Stopping background monitoring...');
-      if (BackgroundSessionManager) {
-        await BackgroundSessionManager.stopBackgroundMonitoring();
-      }
-      log.info('Step 2: Background monitoring stopped');
->>>>>>> 4a0d5e35
+      log.info('✅ Step 2: Background monitoring stopped');
     }, 2000, 'Background stop');
 
     // Step 3: Stop Live Activity (with timeout)
