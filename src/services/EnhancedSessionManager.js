import AsyncStorage from '@react-native-async-storage/async-storage';
import { Platform, AppState } from 'react-native';
import DatabaseService from './DatabaseService';
import SupabaseService from './SupabaseService';

// Import Background Session Manager conditionally - available in development builds
let BackgroundSessionManager = null;
try {
  BackgroundSessionManager = require('./BackgroundSessionManager').BackgroundSessionManager;
  console.log('✅ Background session management enabled');
} catch (error) {
  console.log('⚠️ Background session management not available:', error.message);
}

// Import the Live Activity module for iOS - available in development builds
let LiveActivityModule = null;
try {
  LiveActivityModule = require('../../modules/live-activity/src/LiveActivityModule').default;
  console.log('✅ Live Activities enabled');
} catch (error) {
  console.log('⚠️ Live Activities not available:', error.message);
}

class EnhancedSessionManager {
  constructor() {
    this.currentSession = null;
    this.isActive = false;
    this.isPaused = false;
    this.startTime = null;
    this.pauseTime = null;
    this.readingBuffer = [];
    this.batchInterval = null;
    this.listeners = [];
    
    // IHHT Protocol state
    this.currentPhase = 'HYPOXIC'; // 'HYPOXIC' | 'HYPEROXIC' | 'COMPLETED'
    this.currentCycle = 1;
    this.phaseStartTime = null;
    this.phaseTimeRemaining = 300; // Will be set based on protocol
    this.phaseTimer = null;
    
    // Protocol configuration (defaults)
    this.protocolConfig = {
      totalCycles: 3,
      hypoxicDuration: 420,    // 7 minutes in seconds
      hyperoxicDuration: 180   // 3 minutes in seconds
    };
    
    // Live Activity state
    this.hasActiveLiveActivity = false;
    this.liveActivityId = null;
    
    // Timeout references
    this.backgroundTimeout = null;
    this.sessionTimeout = null;
    
    // FiO2 tracking
    this.currentHypoxiaLevel = 5; // Default hypoxia level (0-10 scale)
    
    // Session timing tracking
    this.sessionStartTime = null; // Actual start timestamp for accurate elapsed time
    this.totalSkippedTime = 0; // Total seconds skipped from phase skips
    
    // Connection state tracking for Bluetooth resilience
    this.connectionState = 'connected';
    
    // Buffer settings
    this.BATCH_SIZE = 50;
    this.BATCH_INTERVAL = 2000;
    
    // App state handling
    this.setupAppStateHandling();
    
    // Initialize services
    this.initializeServices();
  }

  async initializeServices() {
    try {
      await SupabaseService.initialize();
      console.log('☁️ Supabase service initialized');
      
      // Check Live Activity support
      if (LiveActivityModule) {
        const isSupported = await LiveActivityModule.isSupported();
        console.log('📱 Live Activity support:', isSupported);
      }

      // Perform startup recovery cleanup
      setTimeout(() => this.performStartupRecovery(), 1000);
    } catch (error) {
      console.error('❌ Failed to initialize services:', error);
    }
  }

  setupAppStateHandling() {
    AppState.addEventListener('change', this.handleAppStateChange.bind(this));
  }

  async handleAppStateChange(nextAppState) {
    if (this.isActive) {
      if (nextAppState === 'background') {
        console.log('📱 App backgrounded - starting background monitoring and session timeout');
        await this.startBackgroundMonitoring();
        this.startBackgroundTimeout();
      } else if (nextAppState === 'active') {
        console.log('📱 App foregrounded - syncing with background state');
        this.clearBackgroundTimeout();
        await this.syncWithBackgroundState();
      }
    }
  }

  async startBackgroundMonitoring() {
    if (!this.currentSession) return;

    if (!BackgroundSessionManager) {
      console.log('⚠️ Background monitoring not available in Expo Go');
      return;
    }

    try {
      // Start background task monitoring
      const backgroundStarted = await BackgroundSessionManager.startBackgroundMonitoring({
        id: this.currentSession.id,
        startTime: this.startTime
      });

      if (backgroundStarted) {
        console.log('✅ Background monitoring started');
      }
    } catch (error) {
      console.error('❌ Failed to start background monitoring:', error);
    }
  }

  async syncWithBackgroundState() {
    if (!BackgroundSessionManager) {
      return null;
    }
    
    try {
      const backgroundState = await BackgroundSessionManager.syncWithBackgroundState();
      
      if (backgroundState && backgroundState.isActive) {
        // Update local state with background changes
        this.currentPhase = backgroundState.currentPhase;
        this.currentCycle = backgroundState.currentCycle;
        this.phaseTimeRemaining = backgroundState.phaseTimeRemaining;
        
        // Update Live Activity if active
        if (this.hasActiveLiveActivity) {
          await this.updateLiveActivity();
        }
        
        console.log('🔄 Synced with background state:', backgroundState);
        this.notify('sessionSynced', backgroundState);
      }
    } catch (error) {
      console.error('❌ Failed to sync with background state:', error);
    }
  }

  // Event system for UI updates
  addListener(callback) {
    this.listeners.push(callback);
    return () => {
      this.listeners = this.listeners.filter(l => l !== callback);
    };
  }

  notify(event, data) {
    this.listeners.forEach(listener => {
      try {
        listener(event, data);
      } catch (error) {
        console.error('Session listener error:', error);
      }
    });
  }

  // Protocol configuration method
  setProtocol(protocolConfig) {
    this.protocolConfig = {
      totalCycles: protocolConfig.totalCycles,
      hypoxicDuration: protocolConfig.hypoxicDuration * 60,   // Convert minutes to seconds
      hyperoxicDuration: protocolConfig.hyperoxicDuration * 60 // Convert minutes to seconds
    };
    
    console.log('🔧 Protocol configured:', this.protocolConfig);
  }

  // Enhanced session lifecycle with Live Activity support
  async startSession(protocolConfigOrSessionId = null) {
    if (this.isActive) {
      throw new Error('Session already active');
    }
    
    // Clear any leftover readings from previous sessions
    if (this.readingBuffer.length > 0) {
      console.log(`🧹 Clearing ${this.readingBuffer.length} leftover readings from buffer`);
      this.readingBuffer = [];
    }

    try {
      // Handle both protocol config (object) and existing session ID (string)
      let protocolConfig = null;
      let existingSessionId = null;
      
      if (typeof protocolConfigOrSessionId === 'string') {
        existingSessionId = protocolConfigOrSessionId;
      } else if (typeof protocolConfigOrSessionId === 'object' && protocolConfigOrSessionId !== null) {
        protocolConfig = protocolConfigOrSessionId;
      }
      
      // Set protocol configuration if provided
      if (protocolConfig) {
        this.setProtocol(protocolConfig);
      }

      // Use existing session ID if provided (from survey), otherwise generate new one
      const sessionId = existingSessionId || `session_${Date.now()}_${Math.random().toString(36).substr(2, 9)}`;
      console.log(`🚀 Starting session with ID: ${sessionId} ${existingSessionId ? '(existing)' : '(new)'}`);
      
      // Initialize database if needed
      if (!DatabaseService.db) {
        await DatabaseService.init();
      }

      // Create session in databases (skip if already exists)
      if (!existingSessionId) {
        await DatabaseService.createSession(sessionId, this.currentHypoxiaLevel, this.protocolConfig);
        await SupabaseService.createSession({
          id: sessionId,
          startTime: Date.now(),
          defaultHypoxiaLevel: this.currentHypoxiaLevel,
          protocolConfig: this.protocolConfig
        });
      } else {
        console.log('📋 Using existing session - skipping database creation');
        await this.updateSessionProtocol(sessionId);
      }

      // Set session timing
      this.sessionStartTime = Date.now();
      this.totalSkippedTime = 0; // Reset skipped time for new session
      
      // Set session state
      this.currentSession = {
        id: sessionId,
        startTime: Date.now(),
        readingCount: 0,
        lastReading: null,
        sessionType: 'IHHT',
        currentPhase: this.currentPhase,
        currentCycle: this.currentCycle,
        totalCycles: this.protocolConfig.totalCycles,
        hypoxicDuration: this.protocolConfig.hypoxicDuration,
        hyperoxicDuration: this.protocolConfig.hyperoxicDuration,
        defaultHypoxiaLevel: this.currentHypoxiaLevel
      };

      this.isActive = true;
      this.isPaused = false;
      this.startTime = Date.now();
      this.phaseStartTime = Date.now();
      this.currentPhase = 'HYPOXIC';
      this.currentCycle = 1;
      this.phaseTimeRemaining = this.protocolConfig.hypoxicDuration;
      this.readingBuffer = [];

      // Start background monitoring
      await this.startBackgroundMonitoring();

      // Start Live Activity
      await this.startLiveActivity();

      // Start phase timer
      this.startPhaseTimer();

      // Start session timeout (2 hours max)
      this.startSessionTimeout();

      // Start batch processing
      this.startBatchProcessing();

      // Save session state
      await AsyncStorage.setItem('activeSession', JSON.stringify(this.currentSession));

      console.log(`🎬 Enhanced session started: ${sessionId}`);
      this.notify('sessionStarted', {
        ...this.currentSession,
        currentPhase: this.currentPhase,
        currentCycle: this.currentCycle,
        phaseTimeRemaining: this.phaseTimeRemaining
      });

      return sessionId;
    } catch (error) {
      console.error('❌ Failed to start enhanced session:', error);
      throw error;
    }
  }

  async checkLiveActivitySupport() {
    if (!LiveActivityModule) {
      console.log('📱 Live Activities not available in Expo Go');
      return false;
    }
    
    try {
      const isSupported = await LiveActivityModule.isSupported();
      return isSupported;
    } catch (error) {
      console.error('❌ Error checking Live Activity support:', error);
      return false;
    }
  }

  async startLiveActivity() {
    if (!LiveActivityModule || !this.currentSession) {
      return false;
    }

    try {
      console.log('📱 Starting Live Activity for session:', this.currentSession.id);
      
      const result = await LiveActivityModule.startActivity({
        sessionId: this.currentSession.id,
        sessionType: this.currentSession.sessionType,
        currentPhase: this.currentPhase,
        currentCycle: this.currentCycle,
        phaseTimeRemaining: this.phaseTimeRemaining,
        startTime: this.startTime
      });

      if (result.success) {
        this.hasActiveLiveActivity = true;
        console.log('✅ Live Activity started successfully');
        return true;
      } else {
        console.error('❌ Failed to start Live Activity:', result.error);
        return false;
      }
    } catch (error) {
      console.error('❌ Error starting Live Activity:', error);
      return false;
    }
  }

  async updateLiveActivity() {
    if (!this.hasActiveLiveActivity || !LiveActivityModule || !this.currentSession) {
      return;
    }

    try {
      await LiveActivityModule.updateActivity({
        sessionId: this.currentSession.id,
        currentPhase: this.currentPhase,
        currentCycle: this.currentCycle,
        phaseTimeRemaining: this.phaseTimeRemaining,
        isPaused: this.isPaused
      });
    } catch (error) {
      console.error('❌ Error updating Live Activity:', error);
    }
  }

  startPhaseTimer() {
    this.phaseTimer = setInterval(() => {
      if (!this.isActive || this.isPaused) return;
      
      // Prevent timer updates after session completion
      if (this.currentPhase === 'COMPLETED' || this.currentPhase === 'TERMINATED') {
        clearInterval(this.phaseTimer);
        return;
      }

      this.phaseTimeRemaining--;
      
      // Log every 5 seconds to track if timer is working
      if (this.phaseTimeRemaining % 5 === 0) {
        console.log(`⏲️ Phase timer: ${this.phaseTimeRemaining}s remaining in ${this.currentPhase} phase`);
      }

      // Check for phase transition
      if (this.phaseTimeRemaining <= 0) {
        this.advancePhase();
      }

      // Update Live Activity every 10 seconds
      if (this.phaseTimeRemaining % 10 === 0) {
        this.updateLiveActivity();
      }

      // Update background state less frequently (every 5 seconds)
      if (BackgroundSessionManager && this.phaseTimeRemaining % 5 === 0) {
        BackgroundSessionManager.updateBackgroundState({
          currentPhase: this.currentPhase,
          currentCycle: this.currentCycle,
          phaseTimeRemaining: this.phaseTimeRemaining,
          phaseStartTime: this.phaseStartTime
        });
      }

      // Notify phase updates every second for the first 5 seconds after a phase change
      // or every 10 seconds otherwise to reduce noise
      const timeSincePhaseStart = Math.floor((Date.now() - this.phaseStartTime) / 1000);
      if (timeSincePhaseStart <= 5 || this.phaseTimeRemaining % 10 === 0) {
        this.notify('phaseUpdate', {
          currentPhase: this.currentPhase,
          currentCycle: this.currentCycle,
          phaseTimeRemaining: this.phaseTimeRemaining
        });
      }
    }, 1000);
  }

  async advancePhase() {
    if (this.currentPhase === 'HYPOXIC') {
      // Transition to hyperoxic phase
      this.currentPhase = 'HYPEROXIC';
      this.phaseStartTime = Date.now();
      
      // For the final phase, calculate exact remaining time
      if (this.isLastPhase()) {
        const totalDuration = (this.protocolConfig.hypoxicDuration + this.protocolConfig.hyperoxicDuration) * this.protocolConfig.totalCycles;
        const adjustedTotalDuration = totalDuration - this.totalSkippedTime;
        const elapsedTime = Math.floor((Date.now() - this.sessionStartTime) / 1000);
        this.phaseTimeRemaining = Math.max(0, adjustedTotalDuration - elapsedTime);
        console.log(`🎯 Final phase (auto-advance) - aligned time: ${this.phaseTimeRemaining}s`);
      } else {
        this.phaseTimeRemaining = this.protocolConfig.hyperoxicDuration;
      }
      
      console.log(`🔄 Advanced to HYPEROXIC phase (Cycle ${this.currentCycle})`);
      
    } else if (this.currentPhase === 'HYPEROXIC') {
      // Check if session is complete
      if (this.currentCycle >= this.protocolConfig.totalCycles) {
        await this.completeSession();
        return;
      }

      // Advance to next cycle
      this.currentCycle++;
      this.currentPhase = 'HYPOXIC';
      this.phaseTimeRemaining = this.protocolConfig.hypoxicDuration;
      this.phaseStartTime = Date.now();
      
      // Update database with new cycle
      await this.updateSessionCycle();
      
      console.log(`🔄 Advanced to Cycle ${this.currentCycle} - HYPOXIC phase`);
    }

    // Update Live Activity with new phase
    await this.updateLiveActivity();

    // Notify listeners
    this.notify('phaseAdvanced', {
      currentPhase: this.currentPhase,
      currentCycle: this.currentCycle,
      phaseTimeRemaining: this.phaseTimeRemaining
    });
  }

  async skipToNextPhase() {
    if (!this.isActive || this.isPaused) {
      console.log('❌ Cannot skip: session not active or paused');
      return false;
    }
    
    // Prevent any operations after session completion
    if (this.currentPhase === 'COMPLETED' || this.currentPhase === 'TERMINATED' || !this.currentSession) {
      console.log('❌ Cannot skip: session already completed or no active session');
      return false;
    }

    const previousPhase = this.currentPhase;
    const previousCycle = this.currentCycle;
    
    // Calculate how much time we're skipping
    const timeSkipped = this.phaseTimeRemaining;
    this.totalSkippedTime += timeSkipped;
    
    console.log(`⏭️ Manually skipping ${this.currentPhase} phase (Cycle ${this.currentCycle}) - ${timeSkipped}s skipped`);
    
    // Advance phase directly (don't set phaseTimeRemaining to 0 first)
    await this.advancePhase();
    
    // Reset the phase start time to NOW after advancing
    // This ensures the timer starts fresh for the new phase
    this.phaseStartTime = Date.now();
    
    // For the final phase, adjust time remaining to match total session time
    if (this.isLastPhase()) {
      const totalDuration = (this.protocolConfig.hypoxicDuration + this.protocolConfig.hyperoxicDuration) * this.protocolConfig.totalCycles;
      const adjustedTotalDuration = totalDuration - this.totalSkippedTime;
      const elapsedTime = Math.floor((Date.now() - this.sessionStartTime) / 1000);
      this.phaseTimeRemaining = Math.max(0, adjustedTotalDuration - elapsedTime);
      console.log(`🎯 Final phase - aligned time: ${this.phaseTimeRemaining}s (total: ${adjustedTotalDuration}s, elapsed: ${elapsedTime}s)`);
    }
    
    console.log(`⏱️ Phase skipped - new phase time: ${this.phaseTimeRemaining}s, phase: ${this.currentPhase}, total skipped: ${this.totalSkippedTime}s`);
    
    // Clear and restart the timer to ensure it starts counting immediately
    if (this.phaseTimer) {
      clearInterval(this.phaseTimer);
      this.startPhaseTimer();
    }
    
    // Force an immediate phase update notification to ensure UI refreshes
    this.notify('phaseUpdate', {
      currentPhase: this.currentPhase,
      currentCycle: this.currentCycle,
      phaseTimeRemaining: this.phaseTimeRemaining
    });
    
    // Notify with skip-specific event
    this.notify('phaseSkipped', {
      previousPhase,
      previousCycle,
      newPhase: this.currentPhase,
      newCycle: this.currentCycle,
      skippedAt: Date.now()
    });

    return true;
  }

  isLastPhase() {
    // Check if this is the last phase (final HYPEROXIC of the last cycle)
    return this.currentPhase === 'HYPEROXIC' && this.currentCycle >= this.protocolConfig.totalCycles;
  }

  async completeSession() {
    console.log('🏁 IHHT session completed!');
    
    // Mark as completed but preserve the cycle count
    const finalCycle = this.currentCycle;
    this.currentPhase = 'COMPLETED';
    this.phaseTimeRemaining = 0;
    this.currentCycle = finalCycle; // Preserve the cycle count
    
    // Update Live Activity
    await this.updateLiveActivity();
    
    // Stop the session
    await this.stopSession();
  }

  async pauseSession() {
    if (!this.isActive || this.isPaused) return;

    this.isPaused = true;
    this.pauseTime = Date.now();

    // Pause background monitoring (if available)
    if (BackgroundSessionManager) {
      await BackgroundSessionManager.pauseBackgroundSession();
    }

    // Update Live Activity
    await this.updateLiveActivity();

    console.log('⏸️ Session paused');
    this.notify('sessionPaused', { pauseTime: this.pauseTime });
  }

  async resumeSession() {
    if (!this.isActive || !this.isPaused) return;

    this.isPaused = false;
    this.pauseTime = null;

    // Resume background monitoring (if available)
    if (BackgroundSessionManager) {
      await BackgroundSessionManager.resumeBackgroundSession();
    }

    // Update Live Activity
    await this.updateLiveActivity();

    console.log('▶️ Session resumed');
    this.notify('sessionResumed', {});
  }

  async stopSession() {
    if (!this.isActive || !this.currentSession) {
      console.warn('⚠️ stopSession called but no active session');
      throw new Error('No active session');
    }

    const sessionId = this.currentSession.id;
    
    // Store the final cycle count before resetting
    const finalCycle = this.currentCycle;
    
    console.log(`🛑 Starting ROBUST session termination for: ${sessionId}`);
    
    // Helper function to run operations with timeout
    const withTimeout = async (operation, timeoutMs, stepName) => {
      try {
        return await Promise.race([
          operation(),
          new Promise((_, reject) => 
            setTimeout(() => reject(new Error(`${stepName} timeout after ${timeoutMs}ms`)), timeoutMs)
          )
        ]);
      } catch (error) {
        console.warn(`⚠️ ${stepName} failed (non-blocking):`, error.message);
        return null; // Return null instead of throwing
      }
    };

    let stats = { totalReadings: 0, avgSpO2: null, avgHeartRate: null };
    
    // Step 1: Stop timers (immediate, can't fail)
    console.log('🔄 Step 1: Clearing timers...');
    if (this.phaseTimer) {
      clearInterval(this.phaseTimer);
      this.phaseTimer = null;
    }
    this.clearBackgroundTimeout();
    this.clearSessionTimeout();
    console.log('✅ Step 1: Timers cleared');

    // Step 2: Stop background monitoring (with timeout)
    await withTimeout(async () => {
      console.log('🔄 Step 2: Stopping background monitoring...');
      if (BackgroundSessionManager) {
        await BackgroundSessionManager.stopBackgroundMonitoring();
      }
      console.log('✅ Step 2: Background monitoring stopped');
    }, 2000, 'Background stop');

    // Step 3: Stop Live Activity (with timeout)
    await withTimeout(async () => {
      console.log('🔄 Step 3: Stopping Live Activity...');
      await this.stopLiveActivity();
      console.log('✅ Step 3: Live Activity stopped');
    }, 3000, 'Live Activity stop');

    // Step 4: Flush readings with retry logic and increased timeout
    let flushSuccess = false;
    const maxFlushAttempts = 3;
    
    for (let attempt = 1; attempt <= maxFlushAttempts; attempt++) {
      const flushResult = await withTimeout(async () => {
        console.log(`🔄 Step 4: Flushing remaining readings (attempt ${attempt}/${maxFlushAttempts})...`);
        await this.flushReadingBuffer();
        console.log('✅ Step 4: Readings flushed successfully');
        return true;
      }, 15000, `Flush readings attempt ${attempt}`);
      
      if (flushResult) {
        flushSuccess = true;
        break;
      }
      
      if (attempt < maxFlushAttempts) {
        console.log(`⚠️ Flush attempt ${attempt} failed, retrying...`);
        await new Promise(resolve => setTimeout(resolve, 1000)); // Wait 1 second before retry
      }
    }
    
    // If flush failed after all attempts, save to recovery buffer
    if (!flushSuccess && this.readingBuffer.length > 0) {
      console.error('❌ Failed to flush readings after all attempts');
      await this.saveToRecoveryBuffer(this.readingBuffer, sessionId);
    }

    // Step 5: Stop batch processing (immediate)
    console.log('🔄 Step 5: Stopping batch processing...');
    this.stopBatchProcessing();
    console.log('✅ Step 5: Batch processing stopped');

    // Step 6: Wait a moment to ensure all async writes complete
    await new Promise(resolve => setTimeout(resolve, 500));
    
    // Step 7: End session in local database (with timeout and fallback)
    const databaseResult = await withTimeout(async () => {
      console.log('🔄 Step 7: Ending session in local database...');
      
      // Ensure database is initialized
      if (!DatabaseService.db) {
        console.log('🔄 Initializing database before ending session...');
        await DatabaseService.init();
      }
      
<<<<<<< HEAD
      // Recalculate stats to ensure we have the latest data
      const result = await DatabaseService.endSession(sessionId);
      console.log('✅ Step 7: Local database updated with final statistics');
=======
      const result = await DatabaseService.endSession(sessionId, this.currentSession?.startTime || this.startTime);
      console.log('✅ Step 6: Local database updated');
>>>>>>> 9f6faf9d
      return result;
    }, 10000, 'Database end');

    if (databaseResult) {
      stats = databaseResult;
    } else {
      // Fallback: Force end the session
      console.log('🚨 Using fallback database update...');
      try {
        await DatabaseService.init();
        const endTime = Date.now();
        const forceQuery = `UPDATE sessions SET end_time = ?, status = 'completed' WHERE id = ?`;
        await DatabaseService.db.executeSql(forceQuery, [endTime, sessionId]);
        console.log('✅ Fallback database update succeeded');
        
        // Try to get stats with timeout
        const statsQuery = 'SELECT * FROM sessions WHERE id = ?';
        const [result] = await DatabaseService.db.executeSql(statsQuery, [sessionId]);
        if (result.rows.length > 0) {
          const session = result.rows.item(0);
          stats = {
            totalReadings: session.total_readings || 0,
            avgSpO2: session.avg_spo2,
            avgHeartRate: session.avg_heart_rate
          };
        }
      } catch (fallbackError) {
        console.warn('⚠️ Fallback database update failed (non-blocking):', fallbackError.message);
      }
    }

    // Step 7: End session in Supabase (with timeout, non-blocking)
    await withTimeout(async () => {
      console.log('🔄 Step 7: Ending session in Supabase...');
      console.log('🔍 Session mapping check:', Array.from(SupabaseService.sessionMapping.entries()).slice(-3));
      console.log('🔍 Target session ID:', sessionId);
      
      const result = await SupabaseService.endSession(sessionId, {
        ...stats,
        totalCycles: this.currentCycle,
        completedPhases: this.currentPhase === 'COMPLETED' ? this.totalCycles * 2 : (this.currentCycle - 1) * 2 + (this.currentPhase === 'HYPEROXIC' ? 1 : 0)
      }, this.currentSession?.startTime || this.startTime);
      
      if (result) {
        console.log('✅ Step 7: Supabase updated successfully');
      } else {
        console.warn('⚠️ Step 7: Supabase update returned null (may be queued)');
        console.log('🔍 Sync queue length:', SupabaseService.syncQueue.length);
      }
    }, 10000, 'Supabase end');

    // Step 8: Create completion object BEFORE resetting state
    console.log('🔄 Step 8: Creating session completion object...');
    const completedSession = {
      ...this.currentSession,
      endTime: Date.now(),
      stats,
      status: 'completed',
      currentCycle: finalCycle,  // Use the preserved final cycle
      currentPhase: 'COMPLETED',  // Always set to COMPLETED
      finalCycle: finalCycle  // Add this for clarity
    };
    console.log('✅ Step 8: Session completion object created');

    // Step 9: Reset state (immediate, can't fail)
    console.log('🔄 Step 9: Resetting session state...');
    this.resetSessionState();
    console.log('✅ Step 9: State reset');

    // Step 10: Clear storage (with timeout)
    await withTimeout(async () => {
      console.log('🔄 Step 10: Clearing AsyncStorage...');
      const AsyncStorage = require('@react-native-async-storage/async-storage').default;
      await AsyncStorage.removeItem('activeSession');
      console.log('✅ Step 10: Storage cleared');
    }, 2000, 'Storage clear');

    // Session summary
    console.log('\n' + '='.repeat(60));
    console.log('📋 SESSION SUMMARY - EASY TO READ');
    console.log('='.repeat(60));
    console.log(`🆔 Session ID: ${sessionId}`);
    console.log(`⏰ Duration: ${Math.round((Date.now() - (completedSession.startTime || Date.now())) / 1000)} seconds`);
    console.log(`📊 Total readings collected: ${stats ? stats.totalReadings : 'Unknown'}`);
    console.log(`💓 Average Heart Rate: ${stats ? (stats.avgHeartRate || 'No data') : 'Unknown'}`);
    console.log(`🫁 Average SpO2: ${stats ? (stats.avgSpO2 || 'No data') : 'Unknown'}`);
    console.log(`🔄 Reading buffer size: ${this.readingBuffer.length}`);
    console.log(`📱 Session reading count: ${completedSession.readingCount || 0}`);
    console.log(`🔗 Session mapping entries: ${SupabaseService.sessionMapping.size}`);
    console.log(`📤 Sync queue items: ${SupabaseService.syncQueue.length}`);
    console.log(`💾 Has session mapping for this ID: ${SupabaseService.sessionMapping.has(sessionId) ? '✅ Yes' : '❌ No'}`);
    
    if (stats && stats.totalReadings > 0) {
      console.log('✅ SUCCESS: Pulse oximeter data was collected and saved!');
    } else if (completedSession.readingCount > 0) {
      console.log('⚠️  WARNING: Session shows readings but stats are missing - may need reprocessing');
      console.log('   This suggests readings were collected but not saved to database');
      console.log('   Check session mapping recovery in next session');
    } else {
      console.log('❌ NO DATA: No pulse oximeter readings were collected');
      console.log('   Possible causes:');
      console.log('   - Finger not detected by pulse oximeter');
      console.log('   - Session ended before readings could be processed');
      console.log('   - Bluetooth connection issues');
    }
    console.log('='.repeat(60) + '\n');

    this.notify('sessionEnded', completedSession);

    // Always return success - no more throwing errors!
    console.log('🎉 Session ended successfully with robust error handling');
    return completedSession;
  }

  async stopLiveActivity() {
    if (!this.hasActiveLiveActivity || !LiveActivityModule) {
      return;
    }

    try {
      await LiveActivityModule.stopActivity();
      this.hasActiveLiveActivity = false;
      this.liveActivityId = null;
      console.log('🛑 Live Activity stopped');
    } catch (error) {
      console.error('❌ Failed to stop Live Activity:', error);
    }
  }

<<<<<<< HEAD
  // Recovery buffer for failed readings
  async saveToRecoveryBuffer(readings, sessionId) {
    try {
      const recoveryKey = `recovery_buffer_${sessionId}`;
      const existingRecovery = await AsyncStorage.getItem(recoveryKey);
      const existingReadings = existingRecovery ? JSON.parse(existingRecovery) : [];
      const allReadings = [...existingReadings, ...readings];
      
      await AsyncStorage.setItem(recoveryKey, JSON.stringify(allReadings));
      console.log(`🔄 Saved ${readings.length} readings to recovery buffer for session ${sessionId}`);
      
      // Schedule recovery attempt
      setTimeout(() => this.attemptRecovery(sessionId), 5000);
    } catch (error) {
      console.error('❌ Failed to save to recovery buffer:', error);
    }
  }

  async attemptRecovery(sessionId) {
    try {
      const recoveryKey = `recovery_buffer_${sessionId}`;
      const recoveryData = await AsyncStorage.getItem(recoveryKey);
      
      if (!recoveryData) return;
      
      const readings = JSON.parse(recoveryData);
      console.log(`🔄 Attempting to recover ${readings.length} readings for session ${sessionId}`);
      
      // Try to save recovered readings
      await DatabaseService.addReadingsBatch(readings);
      
      // Clear recovery buffer on success
      await AsyncStorage.removeItem(recoveryKey);
      console.log(`✅ Successfully recovered ${readings.length} readings`);
      
      // Trigger stats recalculation
      await DatabaseService.reprocessSessionStats(sessionId);
    } catch (error) {
      console.error('❌ Recovery attempt failed:', error);
      // Will retry on next app launch
=======
  // Update current cycle in database
  async updateSessionCycle() {
    if (!this.currentSession?.id) return;

    try {
      // Update local database
      await DatabaseService.updateSessionCycle(this.currentSession.id, this.currentCycle);
      
      // Update Supabase
      await SupabaseService.updateSessionCycle(this.currentSession.id, this.currentCycle);
      
      console.log(`📊 Updated session cycle to ${this.currentCycle} in database`);
    } catch (error) {
      console.error('❌ Failed to update session cycle:', error);
    }
  }

  // Update protocol for an existing session
  async updateSessionProtocol(sessionId) {
    if (!DatabaseService.db) {
      await DatabaseService.init();
    }
    try {
      await DatabaseService.updateSessionProtocol(sessionId, this.protocolConfig);
             await SupabaseService.updateSessionProtocolConfig(sessionId, this.protocolConfig);
      console.log(`📊 Updated protocol for session ${sessionId}`);
    } catch (error) {
      console.error('❌ Failed to update session protocol:', error);
>>>>>>> 9f6faf9d
    }
  }

  resetSessionState() {
    this.isActive = false;
    this.isPaused = false;
    this.currentSession = null;
    this.startTime = null;
    this.pauseTime = null;
    this.readingBuffer = [];
    this.currentPhase = 'COMPLETED';  // Keep as COMPLETED to prevent tagging post-session readings as HYPOXIC
    this.currentCycle = 1;
    this.phaseStartTime = null;
    this.phaseTimeRemaining = 300;
    this.hasActiveLiveActivity = false;
    this.liveActivityId = null;
    this.sessionStartTime = null;
    this.totalSkippedTime = 0;
    this.connectionState = 'connected'; // Reset connection state
  }

  // Connection state management for Bluetooth resilience
  setConnectionState(state) {
    const validStates = ['connected', 'disconnected', 'reconnecting'];
    if (!validStates.includes(state)) {
      console.warn(`⚠️ Invalid connection state: ${state}`);
      return;
    }
    
    const previousState = this.connectionState;
    this.connectionState = state;
    console.log(`🔄 Connection state changed: ${previousState} → ${state}`);
    
    // Update session data if available
    if (this.currentSession) {
      this.currentSession.connectionState = state;
    }
    
    // Notify listeners of connection state change
    this.notify('connectionStateChanged', {
      previousState,
      currentState: state,
      timestamp: Date.now()
    });
    
    // If disconnected, immediately flush any pending readings
    if (state === 'disconnected' && this.isActive) {
      console.log('📤 Device disconnected - flushing pending readings immediately');
      this.flushReadingBuffer().catch(error => {
        console.error('❌ Failed to flush readings on disconnect:', error);
      });
    }
    
    // If reconnected, clear any connection warnings
    if (state === 'connected' && previousState !== 'connected') {
      console.log('🎉 Connection restored - session continuing normally');
      
      // Update live activity if available
      if (this.hasActiveLiveActivity) {
        this.updateLiveActivity();
      }
    }
  }

  // Get current connection state
  getConnectionState() {
    return this.connectionState || 'connected';
  }

  // Reading management (same as original SessionManager)
  async addReading(reading) {
    if (!this.isActive || !this.currentSession) {
      console.log('❌ Reading rejected - no active session in EnhancedSessionManager');
      return;
    }

    // Don't record readings if session has completed
    if (this.currentPhase === 'COMPLETED' || this.currentPhase === 'TERMINATED' || this.currentPhase === null) {
      console.log('⚠️ Reading rejected - session has completed');
      return;
    }

    const timestampedReading = {
      ...reading,
      sessionId: this.currentSession.id,
      timestamp: Date.now(),
      phase: this.currentPhase,
      cycle: this.currentCycle,
      fio2Level: this.currentHypoxiaLevel,
      phaseType: this.currentPhase,
      cycleNumber: this.currentCycle
    };

    // Only log first reading and major milestones to reduce noise
    if (this.currentSession.readingCount === 0) {
      console.log('🎉 First reading collected!');
    } else if (this.currentSession.readingCount % 100 === 0) {
      console.log(`📊 Milestone: ${this.currentSession.readingCount} readings collected`);
    }

    this.readingBuffer.push(timestampedReading);
    this.currentSession.readingCount++;
    this.currentSession.lastReading = timestampedReading;

    // Commented out to reduce log noise - uncomment if needed for debugging
    // this.notify('readingAdded', timestampedReading);

    if (this.readingBuffer.length >= this.BATCH_SIZE) {
      console.log(`🚀 Buffer full (${this.BATCH_SIZE}) - flushing to database`);
      await this.flushReadingBuffer();
    }
  }

  async flushReadingBuffer() {
    if (this.readingBuffer.length === 0) return true;

    const readings = [...this.readingBuffer];
    let localSuccess = false;
    let cloudSuccess = false;

    try {
      // Clear buffer optimistically
      this.readingBuffer = [];

      // Always flush to local database first (most critical)
      try {
        await DatabaseService.addReadingsBatch(readings);
        localSuccess = true;
        console.log(`💾 Saved ${readings.length} readings to local database`);
      } catch (localError) {
        console.error('❌ Failed to save to local database:', localError);
        // Re-add readings to buffer for retry
        this.readingBuffer.unshift(...readings);
        throw localError; // Re-throw to trigger retry logic
      }

      // Try to flush to Supabase if we have an active session
      if (this.isActive && this.currentSession) {
        try {
          await SupabaseService.addReadingsBatch(readings);
          cloudSuccess = true;
          console.log(`☁️ Synced ${readings.length} readings to cloud`);
        } catch (cloudError) {
          console.warn('⚠️ Failed to sync to cloud (will retry later):', cloudError.message);
          // Queue for later sync - don't fail the whole operation
          SupabaseService.queueForSync('addReadingsBatch', readings);
        }
      } else {
        // Queue for later sync when session becomes active
        console.log(`📦 Queued ${readings.length} readings for later cloud sync`);
        SupabaseService.queueForSync('addReadingsBatch', readings);
      }

      return localSuccess; // Return true if at least local save succeeded
    } catch (error) {
      console.error('❌ Critical flush failure:', error);
      // Ensure readings are back in buffer for retry
      if (this.readingBuffer.length === 0) {
        this.readingBuffer.unshift(...readings);
      }
      return false;
    }
  }

  startBatchProcessing() {
    this.batchInterval = setInterval(async () => {
      await this.flushReadingBuffer();
    }, this.BATCH_INTERVAL);
  }

  stopBatchProcessing() {
    if (this.batchInterval) {
      clearInterval(this.batchInterval);
      this.batchInterval = null;
    }
  }

  // Getters for current session state
  getSessionInfo() {
    return {
      isActive: this.isActive,
      isPaused: this.isPaused,
      currentSession: this.currentSession,
      currentPhase: this.currentPhase,
      currentCycle: this.currentCycle,
      totalCycles: this.protocolConfig.totalCycles,
      hypoxicDuration: this.protocolConfig.hypoxicDuration,
      hyperoxicDuration: this.protocolConfig.hyperoxicDuration,
      phaseTimeRemaining: this.phaseTimeRemaining,
      hasActiveLiveActivity: this.hasActiveLiveActivity,
      startTime: this.startTime,
      pauseTime: this.pauseTime,
      sessionStartTime: this.sessionStartTime,
      totalSkippedTime: this.totalSkippedTime
    };
  }

  getCurrentPhaseInfo() {
    return {
      phase: this.currentPhase,
      cycle: this.currentCycle,
      totalCycles: this.protocolConfig.totalCycles,
      hypoxicDuration: this.protocolConfig.hypoxicDuration,
      hyperoxicDuration: this.protocolConfig.hyperoxicDuration,
      timeRemaining: this.phaseTimeRemaining,
      isActive: this.isActive,
      isPaused: this.isPaused
    };
  }

  // Data repair utilities
  async reprocessSessionStats(sessionId) {
    if (!DatabaseService.db) {
      await DatabaseService.init();
    }
    return await DatabaseService.reprocessSessionStats(sessionId);
  }

  async reprocessAllNullStats() {
    if (!DatabaseService.db) {
      await DatabaseService.init();
    }
    return await DatabaseService.reprocessAllNullStats();
  }

  // Background timeout handling for session cleanup
  startBackgroundTimeout() {
    // Clear any existing timeout
    this.clearBackgroundTimeout();
    
    // End session if app stays in background for more than 5 minutes
    const BACKGROUND_TIMEOUT = 5 * 60 * 1000; // 5 minutes
    
    this.backgroundTimeout = setTimeout(async () => {
      if (this.isActive) {
        console.log('⏰ App backgrounded too long - ending active session');
        try {
          await this.stopSession();
          console.log('✅ Session ended due to background timeout');
        } catch (error) {
          console.error('❌ Failed to end session after background timeout:', error);
          this.resetSessionState();
        }
      }
    }, BACKGROUND_TIMEOUT);
    
    console.log('⏰ Background timeout started (5 minutes)');
  }

  clearBackgroundTimeout() {
    if (this.backgroundTimeout) {
      clearTimeout(this.backgroundTimeout);
      this.backgroundTimeout = null;
      console.log('⏰ Background timeout cleared');
    }
  }

  // Session timeout handling (auto-end sessions that run too long)
  startSessionTimeout() {
    // Clear any existing timeout
    this.clearSessionTimeout();
    
    // End session if it runs longer than 2 hours
    const SESSION_TIMEOUT = 2 * 60 * 60 * 1000; // 2 hours
    
    this.sessionTimeout = setTimeout(async () => {
      if (this.isActive) {
        console.log('⏰ Session running too long (2+ hours) - ending automatically');
        try {
          await this.stopSession();
          console.log('✅ Session ended due to timeout');
        } catch (error) {
          console.error('❌ Failed to end session after timeout:', error);
          this.resetSessionState();
        }
      }
    }, SESSION_TIMEOUT);
    
    console.log('⏰ Session timeout started (2 hours)');
  }

  clearSessionTimeout() {
    if (this.sessionTimeout) {
      clearTimeout(this.sessionTimeout);
      this.sessionTimeout = null;
      console.log('⏰ Session timeout cleared');
    }
  }

  // FiO2 level management
  setHypoxiaLevel(level) {
    if (level >= 0 && level <= 10) {
      this.currentHypoxiaLevel = level;
      console.log(`🌬️ Hypoxia level set to: ${level}`);
    }
  }

  getHypoxiaLevel() {
    return this.currentHypoxiaLevel;
  }

  getCurrentFiO2() {
    // Convert hypoxia level (0-10) to approximate FiO2 percentage
    // Level 0 = ~21% (room air), Level 10 = ~10% (very hypoxic)
    const fio2Percentage = Math.round(21 - (this.currentHypoxiaLevel * 1.1));
    return Math.max(fio2Percentage, 10); // Minimum 10% FiO2 for safety
  }

  // Startup recovery - clean up stuck sessions and recover lost data
  async performStartupRecovery() {
    console.log('🔄 Performing startup recovery cleanup...');
    
    try {
      // Check for recovery buffers first
      const allKeys = await AsyncStorage.getAllKeys();
      const recoveryKeys = allKeys.filter(key => key.startsWith('recovery_buffer_'));
      
      if (recoveryKeys.length > 0) {
        console.log(`🔄 Found ${recoveryKeys.length} recovery buffers to process`);
        for (const key of recoveryKeys) {
          const sessionId = key.replace('recovery_buffer_', '');
          await this.attemptRecovery(sessionId);
        }
      }
      
      // Check for any locally stored active session
      const storedSession = await AsyncStorage.getItem('activeSession');
      
      if (storedSession) {
        console.log('🔍 Found stored active session from previous app run');
        
        try {
          const sessionData = JSON.parse(storedSession);
          const sessionAge = Date.now() - sessionData.startTime;
          const RECOVERY_THRESHOLD = 10 * 60 * 1000; // 10 minutes
          
          if (sessionAge > RECOVERY_THRESHOLD) {
            console.log(`⚠️ Stored session is ${Math.round(sessionAge / 60000)} minutes old - cleaning up`);
            
            // Try to end the session properly in databases
            try {
              // Ensure database is initialized before trying to use it
              if (!DatabaseService.db) {
                await DatabaseService.init();
              }
              
              const stats = await DatabaseService.endSession(sessionData.id, sessionData.startTime);
              await SupabaseService.endSession(sessionData.id, stats, sessionData.startTime);
              console.log('✅ Cleaned up stuck session in databases');
            } catch (dbError) {
              console.log('⚠️ Could not end session in databases (may have been cleaned already):', dbError.message);
            }
            
            // Clear the stored session
            await AsyncStorage.removeItem('activeSession');
            console.log('✅ Cleared stored session data');
          } else {
            console.log('📱 Recent session found - may be valid, keeping for now');
          }
        } catch (parseError) {
          console.log('⚠️ Invalid stored session data - clearing');
          await AsyncStorage.removeItem('activeSession');
        }
      }
      
      // Bulk cleanup of stuck sessions in Supabase (user's own sessions only)
      try {
        console.log('🧹 Cleaning up stuck sessions...');
        
        // Use SupabaseService to clean up stuck sessions older than 1 hour
        const cleanupResult = await SupabaseService.cleanupStuckSessions();
        
        if (cleanupResult && cleanupResult.cleaned > 0) {
          console.log(`🎯 Successfully cleaned up ${cleanupResult.cleaned} stuck sessions`);
        } else {
          console.log('🎯 Found 0 stuck sessions');
        }
      } catch (cleanupError) {
        console.log('⚠️ Could not cleanup stuck sessions:', cleanupError.message);
      }
      
      // Also run the local database cleanup
      try {
        if (!DatabaseService.db) {
          await DatabaseService.init();
        }
        
        // Clean up stuck sessions in local database
        const result = await DatabaseService.db.executeSql(
          `UPDATE sessions SET status = 'completed', end_time = ? WHERE status = 'active' AND start_time < ?`,
          [Date.now(), Date.now() - (60 * 60 * 1000)] // Sessions older than 1 hour
        );
        
        console.log('🔧 Processing 0 sessions for cleanup...');
        console.log('🎯 Successfully cleaned up 0/0 sessions');
      } catch (localCleanupError) {
        console.log('⚠️ Local cleanup error:', localCleanupError.message);
      }
      
      console.log('✅ Startup recovery complete');
    } catch (error) {
      console.error('❌ Startup recovery failed:', error);
    }
  }
}

// Export singleton instance
export default new EnhancedSessionManager(); <|MERGE_RESOLUTION|>--- conflicted
+++ resolved
@@ -689,14 +689,9 @@
         await DatabaseService.init();
       }
       
-<<<<<<< HEAD
       // Recalculate stats to ensure we have the latest data
-      const result = await DatabaseService.endSession(sessionId);
+      const result = await DatabaseService.endSession(sessionId, this.currentSession?.startTime || this.startTime);
       console.log('✅ Step 7: Local database updated with final statistics');
-=======
-      const result = await DatabaseService.endSession(sessionId, this.currentSession?.startTime || this.startTime);
-      console.log('✅ Step 6: Local database updated');
->>>>>>> 9f6faf9d
       return result;
     }, 10000, 'Database end');
 
@@ -826,7 +821,6 @@
     }
   }
 
-<<<<<<< HEAD
   // Recovery buffer for failed readings
   async saveToRecoveryBuffer(readings, sessionId) {
     try {
@@ -867,7 +861,9 @@
     } catch (error) {
       console.error('❌ Recovery attempt failed:', error);
       // Will retry on next app launch
-=======
+    }
+  }
+
   // Update current cycle in database
   async updateSessionCycle() {
     if (!this.currentSession?.id) return;
@@ -892,11 +888,10 @@
     }
     try {
       await DatabaseService.updateSessionProtocol(sessionId, this.protocolConfig);
-             await SupabaseService.updateSessionProtocolConfig(sessionId, this.protocolConfig);
+      await SupabaseService.updateSessionProtocolConfig(sessionId, this.protocolConfig);
       console.log(`📊 Updated protocol for session ${sessionId}`);
     } catch (error) {
       console.error('❌ Failed to update session protocol:', error);
->>>>>>> 9f6faf9d
     }
   }
 
