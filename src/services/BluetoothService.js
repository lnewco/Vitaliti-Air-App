import { BleManager } from 'react-native-ble-plx';
import { Platform, PermissionsAndroid } from 'react-native';
import { Buffer } from 'buffer';
import SessionManager from './SessionManager';
import HRV_CONFIG, { HRV_HELPERS } from '../config/hrvConfig';

// Sliding Window class for managing RR intervals
class SlidingWindow {
  constructor(maxSize) {
    this.maxSize = maxSize;
    this.intervals = [];
    this.timestamps = [];
  }

  add(interval, timestamp = Date.now()) {
    // Validate interval before adding
    if (!HRV_HELPERS.isValidRRInterval(interval)) {
      console.log(`⚠️ Invalid RR interval rejected: ${interval}ms`);
      return false;
    }

    this.intervals.push(interval);
    this.timestamps.push(timestamp);

    // Keep only the most recent intervals
    if (this.intervals.length > this.maxSize) {
      this.intervals.shift();
      this.timestamps.shift();
    }

    return true;
  }

  getSize() {
    return this.intervals.length;
  }

  getAll() {
    return [...this.intervals];
  }

  getRecent(count) {
    if (count >= this.intervals.length) {
      return [...this.intervals];
    }
    return this.intervals.slice(-count);
  }

  clear() {
    this.intervals = [];
    this.timestamps = [];
  }

  getTimespan() {
    if (this.timestamps.length < 2) return 0;
    return this.timestamps[this.timestamps.length - 1] - this.timestamps[0];
  }
}

class BluetoothService {
  constructor() {
    this.manager = new BleManager();
    this.pulseOxDevice = null;
    this.hrDevice = null;
    this.onDeviceFound = null;
    this.onPulseOxDataReceived = null;
    this.onHRDataReceived = null;
    this.onConnectionStatusChanged = null;
    this.isScanning = false;
    this.isPulseOxConnected = false;
    this.isHRConnected = false;
    this.currentScanType = 'pulse-ox'; // 'pulse-ox' or 'hr-monitor'

    // BCI Protocol specific UUIDs (Pulse Oximeter)
    this.BCI_SERVICE_UUID = '49535343-FE7D-4AE5-8FA9-9FAFD205E455';
    this.BCI_DATA_CHARACTERISTIC_UUID = '49535343-1E4D-4BD9-BA61-23C647249616'; // Device sends data to app (notifiable)
    this.BCI_COMMAND_CHARACTERISTIC_UUID = '49535343-8841-43F4-A8D4-ECBE34729BB3'; // App sends commands to device

    // Standard BLE Heart Rate Service UUIDs (WHOOP/HR Monitors)
    this.HR_SERVICE_UUID = '180D';
    this.HR_MEASUREMENT_CHARACTERISTIC_UUID = '2A37';
    this.HR_CONTROL_POINT_CHARACTERISTIC_UUID = '2A39';
    
    // Dual-Timeframe HRV calculation state
    this.quickHRVWindow = new SlidingWindow(HRV_CONFIG.QUICK.MAX_WINDOW_SIZE);
    this.realHRVWindow = new SlidingWindow(HRV_CONFIG.REAL.MAX_WINDOW_SIZE);
    this.lastQuickHRVCalculation = 0;
    this.lastRealHRVCalculation = 0;
    this.sessionStartTime = Date.now();
    
    // Current HRV values
    this.currentQuickHRV = null;
    this.currentRealHRV = null;
  }

  async requestPermissions() {
    try {
      if (Platform.OS === 'android') {
        const granted = await PermissionsAndroid.request(
          PermissionsAndroid.PERMISSIONS.ACCESS_FINE_LOCATION,
          {
            title: 'Bluetooth Permission',
            message: 'This app needs Bluetooth permission to connect to your pulse oximeter.',
            buttonNeutral: 'Ask Me Later',
            buttonNegative: 'Cancel',
            buttonPositive: 'OK',
          }
        );
        return granted === PermissionsAndroid.RESULTS.GRANTED;
      } else {
        return true; // iOS handles Bluetooth permissions automatically
      }
    } catch (error) {
      console.error('Permission request failed:', error);
      return false;
    }
  }

  async isBluetoothEnabled() {
    try {
      const state = await this.manager.state();
      return state === 'PoweredOn';
    } catch (error) {
      console.error('Error checking Bluetooth state:', error);
      return false;
    }
  }

  async startScanning(deviceType = 'pulse-ox') {
    try {
      console.log(`Starting ${deviceType} device scan...`);
      this.currentScanType = deviceType;
      this.isScanning = true;
      
      // Determine which services to scan for
      let serviceUUIDs = null; // null means scan all devices
      if (deviceType === 'pulse-ox') {
        // Pulse oximeters reliably advertise their service UUID
        serviceUUIDs = [this.BCI_SERVICE_UUID];
      } else if (deviceType === 'hr-monitor') {
        // HR monitors (like WHOOP) often don't advertise HR service in advertisements
        // Scan all devices and filter by name patterns instead
        serviceUUIDs = null;
      } else {
        // Scan for both types - use no filter to catch HR monitors
        serviceUUIDs = null;
      }
      
      console.log(`🔍 Starting ${deviceType} scan with service filter:`, serviceUUIDs);
      
      // Scan for devices
      this.manager.startDeviceScan(serviceUUIDs, null, (error, device) => {
        if (error) {
          console.error('Scan error:', error);
          return;
        }
        
        if (device) {
          this.handleDeviceDiscovered(device);
        }
      });
    } catch (error) {
      console.error('Error starting scan:', error);
      this.isScanning = false;
    }
  }

  async stopScanning() {
    try {
      console.log('Stopping device scan...');
      this.manager.stopDeviceScan();
      this.isScanning = false;
    } catch (error) {
      console.error('Error stopping scan:', error);
    }
  }

  handleDeviceDiscovered(device) {
    console.log('Device discovered:', {
      name: device.name,
      localName: device.localName,
      id: device.id,
      rssi: device.rssi,
      serviceUUIDs: device.serviceUUIDs
    });

    // Determine device type and log appropriate message
    const deviceType = this.getDeviceType(device);
    if (deviceType === 'pulse-ox') {
      console.log('✅ Pulse Oximeter device found:', device.name || device.localName || 'Unknown');
    } else if (deviceType === 'hr-monitor') {
      console.log('✅ Heart Rate Monitor device found:', device.name || device.localName || 'Unknown');
    } else {
      console.log('🔍 Unknown device found:', device.name || device.localName || 'Unknown');
    }

    // Only report devices that match the current scan type (or if scanning for 'all')
    const shouldReport = this.currentScanType === 'all' || 
                        this.currentScanType === deviceType ||
                        (this.currentScanType === 'both' && (deviceType === 'pulse-ox' || deviceType === 'hr-monitor'));

    if (shouldReport && this.onDeviceFound) {
      console.log(`📋 Reporting ${deviceType} device (scan type: ${this.currentScanType})`);
      // Add deviceType property while preserving device methods
      device.deviceType = deviceType;
      this.onDeviceFound(device);
    } else if (deviceType !== 'unknown') {
      console.log(`⏭️ Skipping ${deviceType} device (looking for ${this.currentScanType})`);
    }
  }

  getDeviceType(device) {
    // Check service UUIDs first (most reliable)
    if (device.serviceUUIDs) {
      if (device.serviceUUIDs.includes(this.BCI_SERVICE_UUID)) {
        return 'pulse-ox';
      }
      if (device.serviceUUIDs.includes(this.HR_SERVICE_UUID)) {
        return 'hr-monitor';
      }
    }

    // Fallback to device name patterns
    const name = device.name || '';
    const localName = device.localName || '';
    const deviceText = (name + ' ' + localName).toLowerCase();
    
    // Check for pulse oximeter keywords
    const pulseOxKeywords = ['berry', 'med', 'bci', 'pulse', 'oximeter', 'spo2'];
    const hasPulseOxKeyword = pulseOxKeywords.some(keyword =>
      deviceText.includes(keyword.toLowerCase())
    );

    // Check for HR monitor keywords
    const hrKeywords = ['whoop', 'heart', 'rate', 'hr', 'polar', 'garmin', 'chest'];
    const hasHRKeyword = hrKeywords.some(keyword =>
      deviceText.includes(keyword.toLowerCase())
    );

    if (hasPulseOxKeyword) return 'pulse-ox';
    if (hasHRKeyword) return 'hr-monitor';
    
    return 'unknown';
  }

  isBCIDevice(device) {
    return this.getDeviceType(device) === 'pulse-ox';
  }

  isHRDevice(device) {
    return this.getDeviceType(device) === 'hr-monitor';
  }

  async connectToDevice(device) {
    try {
      const deviceType = device.deviceType || this.getDeviceType(device);
      console.log(`Connecting to ${deviceType} device:`, device.id);
      
      // Stop scanning before connecting
      await this.stopScanning();
      
      // Connect to device
      const connectedDevice = await device.connect();
      console.log('✅ Connected to device');
      
      // Discover services and characteristics
      const discoveredDevice = await connectedDevice.discoverAllServicesAndCharacteristics();
      
      // Store device reference based on type
      if (deviceType === 'pulse-ox') {
        this.pulseOxDevice = discoveredDevice;
        this.isPulseOxConnected = true;
        console.log('✅ Pulse Oximeter services discovered');
        await this.setupBCINotifications(discoveredDevice);
      } else if (deviceType === 'hr-monitor') {
        this.hrDevice = discoveredDevice;
        this.isHRConnected = true;
        console.log('✅ Heart Rate Monitor services discovered');
        await this.setupHRNotifications(discoveredDevice);
      }
      
      if (this.onConnectionStatusChanged) {
        this.onConnectionStatusChanged(deviceType, true);
      }
      
      return discoveredDevice;
    } catch (error) {
      console.error('Connection error:', error);
      const deviceType = device.deviceType || this.getDeviceType(device);
      
      if (deviceType === 'pulse-ox') {
        this.isPulseOxConnected = false;
      } else if (deviceType === 'hr-monitor') {
        this.isHRConnected = false;
      }
      
      if (this.onConnectionStatusChanged) {
        this.onConnectionStatusChanged(deviceType, false);
      }
      throw error;
    }
  }

  async setupBCINotifications(device) {
    try {
      console.log('Setting up BCI notifications...');
      
      // Get the BCI service
      const services = await device.services();
      console.log('Available services:', services.map(s => s.uuid));
      
      const bciService = services.find(service => 
        service.uuid.toUpperCase() === this.BCI_SERVICE_UUID.toUpperCase()
      );
      
      if (!bciService) {
        console.error('❌ BCI service not found!');
        console.log('Available services:', services.map(s => s.uuid));
        return;
      }
      
      console.log('✅ Found BCI service:', bciService.uuid);
      
      // Get characteristics
      const characteristics = await bciService.characteristics();
      console.log('BCI service characteristics:', characteristics.map(c => ({
        uuid: c.uuid,
        isNotifiable: c.isNotifiable,
        isReadable: c.isReadable,
        isWritable: c.isWritable
      })));
      
      // Find the send characteristic (this is the one that sends data TO us)
      // Note: The protocol naming is from device perspective, so "Send" means device sends to us
      const dataCharacteristic = characteristics.find(char =>
        char.uuid.toUpperCase() === this.BCI_DATA_CHARACTERISTIC_UUID.toUpperCase()
      );
      
      if (!dataCharacteristic) {
        console.error('❌ BCI data characteristic not found!');
        return;
      }
      
      console.log('✅ Found BCI data characteristic:', dataCharacteristic.uuid);
      console.log('📋 Characteristic properties:', {
        isNotifiable: dataCharacteristic.isNotifiable,
        isReadable: dataCharacteristic.isReadable,
        isWritable: dataCharacteristic.isWritable
      });
      
      // Enable notifications
      if (dataCharacteristic.isNotifiable) {
        console.log('📡 Enabling BCI data notifications...');
        
        dataCharacteristic.monitor((error, characteristic) => {
          if (error) {
            // Handle cancellation errors gracefully (happens when disconnecting or removing finger)
            if (error.message && error.message.includes('cancelled')) {
              console.log('📡 BCI data monitoring stopped (connection cancelled)');
              this.handleDeviceDisconnected();
            } else {
              console.error('Notification error:', error);
              this.handleDeviceDisconnected();
            }
            return;
          }
          
          if (characteristic && characteristic.value) {
            // console.log('📦 Raw BCI data received:', characteristic.value); // Disabled: high frequency logging
            this.handleBCIDataReceived(characteristic.value);
          }
        });
        
        console.log('✅ BCI notifications enabled');
      } else {
        console.error('❌ BCI data characteristic is not notifiable');
      }
      
    } catch (error) {
      console.error('Error setting up BCI notifications:', error);
    }
  }

  async setupHRNotifications(device) {
    try {
      console.log('Setting up HR notifications...');
      
      // Get the HR service
      const services = await device.services();
      console.log('Available services:', services.map(s => s.uuid));
      
      const hrService = services.find(service => {
        const serviceUUID = service.uuid.toUpperCase();
        const targetUUID = this.HR_SERVICE_UUID.toUpperCase();
        
        console.log(`🔍 UUID Comparison: Service="${serviceUUID}" vs Target="${targetUUID}"`);
        
        // Handle both short (180D) and full (0000180D-0000-1000-8000-00805F9B34FB) UUID formats
        const matches = serviceUUID === targetUUID || 
                       serviceUUID === `0000${targetUUID}-0000-1000-8000-00805F9B34FB` ||
                       serviceUUID.includes(targetUUID);
        
        if (matches) {
          console.log(`✅ Found matching HR service: ${serviceUUID}`);
        }
        
        return matches;
      });
      
      if (!hrService) {
        console.error('❌ HR service not found!');
        console.log('Available services:', services.map(s => s.uuid));
        return;
      }
      
      console.log('✅ Found HR service:', hrService.uuid);
      
      // Get characteristics
      const characteristics = await hrService.characteristics();
      console.log('HR service characteristics:', characteristics.map(c => ({
        uuid: c.uuid,
        isNotifiable: c.isNotifiable,
        isReadable: c.isReadable,
        isWritable: c.isWritable
      })));
      
      // Find the HR measurement characteristic
      const hrMeasurementCharacteristic = characteristics.find(char => {
        const charUUID = char.uuid.toUpperCase();
        const targetUUID = this.HR_MEASUREMENT_CHARACTERISTIC_UUID.toUpperCase();
        
        // Handle both short (2A37) and full (00002A37-0000-1000-8000-00805F9B34FB) UUID formats
        return charUUID === targetUUID || 
               charUUID === `0000${targetUUID}-0000-1000-8000-00805F9B34FB` ||
               charUUID.includes(targetUUID);
      });
      
      if (!hrMeasurementCharacteristic) {
        console.error('❌ HR measurement characteristic not found!');
        return;
      }
      
      console.log('✅ Found HR measurement characteristic:', hrMeasurementCharacteristic.uuid);
      console.log('📋 Characteristic properties:', {
        isNotifiable: hrMeasurementCharacteristic.isNotifiable,
        isReadable: hrMeasurementCharacteristic.isReadable,
        isWritable: hrMeasurementCharacteristic.isWritable
      });
      
      // Enable notifications for HR data
      if (hrMeasurementCharacteristic.isNotifiable) {
        console.log('📡 Enabling HR data notifications...');
        
        hrMeasurementCharacteristic.monitor((error, characteristic) => {
          if (error) {
            if (error.message && error.message.includes('cancelled')) {
              console.log('📡 HR data monitoring stopped (connection cancelled)');
            } else {
              console.error('HR notification error:', error);
            }
            return;
          }
          
          if (characteristic && characteristic.value) {
            // console.log('📦 Raw HR data received:', characteristic.value); // Disabled: high frequency logging
            this.handleHRDataReceived(characteristic.value);
          }
        });
        
        console.log('✅ HR notifications enabled');
      } else {
        console.error('❌ HR measurement characteristic is not notifiable');
      }
      
    } catch (error) {
      console.error('Error setting up HR notifications:', error);
    }
  }

  handleBCIDataReceived(data) {
    try {
      const parsedData = this.parseBCIData(data);
      if (parsedData) {
        // Send to UI callback if available
        if (this.onPulseOxDataReceived) {
          this.onPulseOxDataReceived(parsedData);
        }
        
        // Send to session manager if session is active
        if (SessionManager.isSessionActive()) {
          SessionManager.addReading(parsedData, 'pulse-ox');
        }
      }
    } catch (error) {
      console.error('Error handling BCI data:', error);
    }
  }

  handleHRDataReceived(data) {
    try {
      const parsedData = this.parseHRData(data);
      if (parsedData) {
        // Send to UI callback if available
        if (this.onHRDataReceived) {
          this.onHRDataReceived(parsedData);
        }
        
        // Send to session manager if session is active
        if (SessionManager.isSessionActive()) {
          SessionManager.addReading(parsedData, 'hr-monitor');
        }
      }
    } catch (error) {
      console.error('Error handling HR data:', error);
    }
  }

  parseBCIData(base64Data) {
    try {
      // console.log('🔍 Parsing BCI data:', base64Data); // Disabled: high frequency logging
      
      // Decode base64 to buffer
      const buffer = Buffer.from(base64Data, 'base64');
      // console.log('📊 Buffer length:', buffer.length); // Disabled: high frequency logging
      // console.log('📊 Raw bytes (hex):', Array.from(buffer).map(b => '0x' + b.toString(16).padStart(2, '0').toUpperCase()).join(' ')); // Disabled: high frequency logging
      
      // Handle different packet sizes
      let packets = [];
      
      if (buffer.length === 5) {
        // Single 5-byte packet
        packets = [buffer];
      } else if (buffer.length === 20) {
        // Four 5-byte packets concatenated
        // console.log('📦 Processing 20-byte packet as 4x5-byte packets'); // Disabled: high frequency logging
        for (let i = 0; i < 4; i++) {
          const packetStart = i * 5;
          const packet = buffer.slice(packetStart, packetStart + 5);
          packets.push(packet);
        }
      } else {
        console.log('⚠️ Unexpected buffer length:', buffer.length, 'bytes. Processing as best effort...');
        // Try to process first 5 bytes if available
        if (buffer.length >= 5) {
          packets = [buffer.slice(0, 5)];
        } else {
          console.log('❌ Buffer too short for BCI parsing');
          return null;
        }
      }
      
      // Process the latest (most recent) packet
      const latestPacket = packets[packets.length - 1];
      // console.log('🎯 Processing latest packet:', Array.from(latestPacket).map(b => '0x' + b.toString(16).padStart(2, '0').toUpperCase()).join(' ')); // Disabled: high frequency logging
      
      return this.parseSingle5BytePacket(latestPacket, base64Data);
      
    } catch (error) {
      console.error('❌ Error parsing BCI data:', error);
      return null;
    }
  }

  parseSingle5BytePacket(buffer, originalBase64Data) {
    try {
      // Extract bytes according to BCI protocol
      const byte1 = buffer[0]; // Signal strength, probe status, pulse beep, sync bit
      const byte2 = buffer[1]; // Pleth, sync bit  
      const byte3 = buffer[2]; // Bargraph, finger detection, pulse searching, pulse rate bit 7
      const byte4 = buffer[3]; // Pulse rate bits 0-6, sync bit
      const byte5 = buffer[4]; // SpO2 bits 0-6, sync bit
      
<<<<<<< HEAD
      // console.log('📊 BCI Bytes:', { // Disabled: high frequency logging
=======
      // console.log('📊 BCI Bytes:', {
>>>>>>> 01adbde7
      //   byte1: '0x' + byte1.toString(16).padStart(2, '0').toUpperCase(),
      //   byte2: '0x' + byte2.toString(16).padStart(2, '0').toUpperCase(), 
      //   byte3: '0x' + byte3.toString(16).padStart(2, '0').toUpperCase(),
      //   byte4: '0x' + byte4.toString(16).padStart(2, '0').toUpperCase(),
      //   byte5: '0x' + byte5.toString(16).padStart(2, '0').toUpperCase()
      // });
      
      // Parse according to BCI protocol specification
      
      // Signal strength (byte 1, bits 0-3)
      const signalStrength = byte1 & 0x0F;
      const isSignalValid = signalStrength !== 0x0F;
      
      // Probe status (byte 1, bit 5)
      const isProbePlugged = (byte1 & 0x20) === 0;
      
      // Finger detection (byte 3, bit 4) 
      const isFingerDetected = (byte3 & 0x10) === 0;
      
      // Pulse searching (byte 3, bit 5)
      const isSearchingForPulse = (byte3 & 0x20) !== 0;
      
      // Parse pulse rate: ((byte3 & 0x40) << 1) | (byte4 & 0x7F)
      const pulseRateRaw = ((byte3 & 0x40) << 1) | (byte4 & 0x7F);
      const isPulseRateValid = pulseRateRaw !== 0xFF && pulseRateRaw >= 25 && pulseRateRaw <= 250;
      const pulseRate = isPulseRateValid ? pulseRateRaw : null;
      
      // Parse SpO2: byte5 & 0x7F  
      const spo2Raw = byte5 & 0x7F;
      const isSpo2Valid = spo2Raw !== 0x7F && spo2Raw >= 35 && spo2Raw <= 100;
      const spo2 = isSpo2Valid ? spo2Raw : null;
      
      // Parse pleth (waveform) - byte 2, bits 0-6
      const pleth = byte2 & 0x7F;
      const isPlethValid = pleth !== 0;
      
<<<<<<< HEAD
      // console.log('🔬 BCI Parsed Values:', { // Disabled: high frequency logging
=======
      // console.log('🔬 BCI Parsed Values:', {
>>>>>>> 01adbde7
      //   signalStrength,
      //   isSignalValid,
      //   isProbePlugged,
      //   isFingerDetected,
      //   isSearchingForPulse,
      //   pulseRateRaw,
      //   pulseRate,
<<<<<<< HEAD
      //   spo2Raw, 
=======
      //   spo2Raw,
>>>>>>> 01adbde7
      //   spo2,
      //   pleth,
      //   isPlethValid
      // });
      
      // Return data even if values are invalid so we can show status
      const result = {
        spo2,
        heartRate: pulseRate,
        signalStrength,
        isFingerDetected,
        isSearchingForPulse,
        pleth: isPlethValid ? pleth : null,
        timestamp: Date.now(),
        rawData: originalBase64Data
      };
      
<<<<<<< HEAD
      if (spo2 !== null || pulseRate !== null) {
        // console.log('✅ Valid BCI data:', result); // Disabled: high frequency logging
      } else {
        // console.log('⚠️ BCI status data (no valid measurements):', result); // Disabled: high frequency logging
      }
=======
      // if (spo2 !== null || pulseRate !== null) {
      //   console.log('✅ Valid BCI data:', result);
      // } else {
      //   console.log('⚠️ BCI status data (no valid measurements):', result);
      // }
>>>>>>> 01adbde7
      
      return result;
      
    } catch (error) {
      console.error('Error parsing individual BCI packet:', error);
      return null;
    }
  }

  parseHRData(base64Data) {
    try {
      // console.log('🔍 Parsing HR data:', base64Data); // Disabled: high frequency logging
      
      // Decode base64 to buffer
      const buffer = Buffer.from(base64Data, 'base64');
      // console.log('📊 HR Buffer length:', buffer.length); // Disabled: high frequency logging
      // console.log('📊 HR Raw bytes (hex):', Array.from(buffer).map(b => '0x' + b.toString(16).padStart(2, '0').toUpperCase()).join(' ')); // Disabled: high frequency logging
      
      if (buffer.length < 2) {
        console.log('❌ HR buffer too short');
        return null;
      }

      // Parse according to BLE Heart Rate Measurement specification
      // https://www.bluetooth.com/specifications/gatt/characteristics/
      
      // First byte contains flags
      const flags = buffer[0];
      const hrFormat16Bit = (flags & 0x01) !== 0; // Bit 0: HR format (0=8bit, 1=16bit)
      const sensorContactSupported = (flags & 0x04) !== 0; // Bit 2: Sensor contact supported
      const sensorContactDetected = (flags & 0x02) !== 0; // Bit 1: Sensor contact detected
      const energyExpendedPresent = (flags & 0x08) !== 0; // Bit 3: Energy expended present
      const rrIntervalsPresent = (flags & 0x10) !== 0; // Bit 4: RR intervals present

      let offset = 1;
      let heartRate = 0;

      // Parse heart rate value
      if (hrFormat16Bit) {
        if (buffer.length < offset + 2) {
          console.log('❌ Insufficient data for 16-bit HR');
          return null;
        }
        heartRate = buffer.readUInt16LE(offset);
        offset += 2;
      } else {
        heartRate = buffer[offset];
        offset += 1;
      }

      // Skip energy expended if present
      if (energyExpendedPresent) {
        if (buffer.length < offset + 2) {
          console.log('⚠️ Energy expended flag set but no data');
        } else {
          offset += 2; // Skip 2 bytes for energy expended
        }
      }

      // Parse RR intervals if present
      let rrIntervals = [];
      if (rrIntervalsPresent && buffer.length > offset) {
        const rrDataLength = buffer.length - offset;
        const numRRIntervals = Math.floor(rrDataLength / 2);
        
        for (let i = 0; i < numRRIntervals; i++) {
          if (offset + 2 <= buffer.length) {
            // RR intervals are in 1/1024 second units
            const rrRaw = buffer.readUInt16LE(offset);
            const rrMs = (rrRaw / 1024) * 1000; // Convert to milliseconds
            rrIntervals.push(rrMs);
            offset += 2;
          }
        }
      }

      // console.log('🔬 HR Parsed Values:', { // Disabled: high frequency logging
      //   flags: '0x' + flags.toString(16).padStart(2, '0'),
      //   hrFormat16Bit,
      //   sensorContactSupported,
      //   sensorContactDetected,
      //   energyExpendedPresent,
      //   rrIntervalsPresent,
      //   heartRate,
      //   rrIntervals
      // });

      // Store RR intervals in dual timeframe windows
      if (rrIntervals.length > 0) {
        const now = Date.now();
        
        // Add intervals to both windows
        rrIntervals.forEach(interval => {
          this.quickHRVWindow.add(interval, now);
          this.realHRVWindow.add(interval, now);
        });
        
        // console.log(`📈 Quick HRV: ${this.quickHRVWindow.getSize()} intervals, Real HRV: ${this.realHRVWindow.getSize()} intervals`); // Disabled: frequent logging
        
        // Calculate dual-timeframe HRV
        const hrvResults = this.calculateDualHRV(now);
        
        if (hrvResults) {
          // console.log(`✅ HRV Results:`, hrvResults); // Disabled: frequent logging
        }
      }

      // Prepare HRV data for context (maintain backward compatibility)
      const legacyHRV = this.currentQuickHRV || this.currentRealHRV;

      const result = {
        heartRate: heartRate > 0 ? heartRate : null,
        sensorContactDetected,
        sensorContactSupported,
        rrIntervals,
        hrv: legacyHRV, // For backward compatibility
        quickHRV: this.currentQuickHRV,
        realHRV: this.currentRealHRV,
        sessionDuration: Date.now() - this.sessionStartTime,
        timestamp: Date.now(),
        rawData: base64Data
      };

      if (heartRate > 0) {
        // console.log('✅ Valid HR data:', result); // Disabled: high frequency logging
      } else {
        // console.log('⚠️ HR status data (no valid measurement):', result); // Disabled: high frequency logging
      }

      return result;

    } catch (error) {
      console.error('❌ Error parsing HR data:', error);
      return null;
    }
  }

  /**
   * Calculate dual-timeframe HRV (Quick HRV + Real HRV)
   * Based on research-backed approach for optimal user experience
   */
  calculateDualHRV(currentTime) {
    const results = {};
    
    // Calculate Quick HRV if we have enough intervals
    if (this.quickHRVWindow.getSize() >= HRV_CONFIG.QUICK.MIN_INTERVALS) {
      const shouldCalculateQuick = currentTime - this.lastQuickHRVCalculation >= HRV_CONFIG.QUICK.UPDATE_FREQUENCY;
      
      if (shouldCalculateQuick) {
        const quickHRV = this.calculateRMSSD(this.quickHRVWindow.getAll(), 'Quick');
        if (quickHRV) {
          this.currentQuickHRV = {
            ...quickHRV,
            type: 'quick',
            stage: HRV_HELPERS.getStageInfo(this.quickHRVWindow.getSize()),
            confidence: HRV_HELPERS.getConfidence(this.quickHRVWindow.getSize()),
            timespan: this.quickHRVWindow.getTimespan()
          };
          this.lastQuickHRVCalculation = currentTime;
          results.quickHRV = this.currentQuickHRV;
        }
      }
    }
    
    // Calculate Real HRV if we have enough intervals
    if (this.realHRVWindow.getSize() >= HRV_CONFIG.REAL.MIN_INTERVALS) {
      const shouldCalculateReal = currentTime - this.lastRealHRVCalculation >= HRV_CONFIG.REAL.UPDATE_FREQUENCY;
      
      if (shouldCalculateReal) {
        const realHRV = this.calculateRMSSD(this.realHRVWindow.getAll(), 'Real');
        if (realHRV) {
          this.currentRealHRV = {
            ...realHRV,
            type: 'real',
            stage: HRV_HELPERS.getStageInfo(this.realHRVWindow.getSize()),
            confidence: HRV_HELPERS.getConfidence(this.realHRVWindow.getSize()),
            timespan: this.realHRVWindow.getTimespan()
          };
          this.lastRealHRVCalculation = currentTime;
          results.realHRV = this.currentRealHRV;
        }
      }
    }
    
    // Always return current HRV values for context
    if (this.currentQuickHRV) {
      results.currentQuickHRV = this.currentQuickHRV;
    }
    if (this.currentRealHRV) {
      results.currentRealHRV = this.currentRealHRV;
    }
    
    return Object.keys(results).length > 0 ? results : null;
  }

  /**
   * Calculate RMSSD from RR intervals array
   * Research shows RMSSD is more reliable than pNN50
   */
  calculateRMSSD(intervals, type = 'Unknown') {
    if (intervals.length < 2) {
      console.log(`❌ ${type} HRV: Not enough intervals (${intervals.length} < 2)`);
      return null;
    }

    try {
      console.log(`🧠 ${type} HRV calculation: ${intervals.length} intervals`);
      
      // Calculate RMSSD (Root Mean Square of Successive Differences)
      const successiveDifferences = [];
      for (let i = 1; i < intervals.length; i++) {
        const diff = intervals[i] - intervals[i - 1];
        successiveDifferences.push(diff * diff);
      }

      if (successiveDifferences.length === 0) {
        console.log(`❌ ${type} HRV: No successive differences calculated`);
        return null;
      }

      const meanSquaredDiff = successiveDifferences.reduce((sum, diff) => sum + diff, 0) / successiveDifferences.length;
      const rmssd = Math.sqrt(meanSquaredDiff);

      // Get data quality using our new helper
      const dataQuality = HRV_HELPERS.getDataQuality(intervals.length);

      const result = {
        rmssd: Math.round(rmssd * 10) / 10, // Round to 1 decimal place
        intervalCount: intervals.length,
        dataQuality,
        timestamp: Date.now()
      };

      console.log(`✅ ${type} HRV calculated: RMSSD=${result.rmssd}ms (${result.dataQuality} quality)`);
      return result;
    } catch (error) {
      console.error(`❌ Error calculating ${type} HRV:`, error);
      return null;
    }
  }

  async disconnect(deviceType = 'all') {
    try {
      if (deviceType === 'all' || deviceType === 'pulse-ox') {
        if (this.pulseOxDevice) {
          console.log('Disconnecting from pulse oximeter...');
          await this.pulseOxDevice.cancelConnection();
          this.pulseOxDevice = null;
          this.isPulseOxConnected = false;
          
          if (this.onConnectionStatusChanged) {
            this.onConnectionStatusChanged('pulse-ox', false);
          }
          
          console.log('✅ Pulse oximeter disconnected');
        }
      }

      if (deviceType === 'all' || deviceType === 'hr-monitor') {
        if (this.hrDevice) {
          console.log('Disconnecting from heart rate monitor...');
          await this.hrDevice.cancelConnection();
          this.hrDevice = null;
          this.isHRConnected = false;
          
          // Clear dual HRV calculation state
          this.quickHRVWindow.clear();
          this.realHRVWindow.clear();
          this.lastQuickHRVCalculation = 0;
          this.lastRealHRVCalculation = 0;
          this.currentQuickHRV = null;
          this.currentRealHRV = null;
          this.sessionStartTime = Date.now();
          
          if (this.onConnectionStatusChanged) {
            this.onConnectionStatusChanged('hr-monitor', false);
          }
          
          console.log('✅ Heart rate monitor disconnected');
        }
      }
    } catch (error) {
      console.error('Error disconnecting:', error);
    }
  }

  cleanup() {
    this.stopScanning();
    this.disconnect();
    this.manager.destroy();
  }

  // Event handlers
  setOnDeviceFound(callback) {
    this.onDeviceFound = callback;
  }

  setOnPulseOxDataReceived(callback) {
    this.onPulseOxDataReceived = callback;
  }

  setOnHRDataReceived(callback) {
    this.onHRDataReceived = callback;
  }

  setOnConnectionStatusChanged(callback) {
    this.onConnectionStatusChanged = callback;
  }

  // Convenience getters for connection status
  get isAnyDeviceConnected() {
    return this.isPulseOxConnected || this.isHRConnected;
  }

  get connectionStatus() {
    return {
      pulseOx: this.isPulseOxConnected,
      hrMonitor: this.isHRConnected,
      any: this.isAnyDeviceConnected
    };
  }

  async handleDeviceDisconnected() {
    console.log('🔌 Device disconnected - checking for active sessions to cleanup');
    
    // Import EnhancedSessionManager here to avoid circular dependencies
    const { default: EnhancedSessionManager } = await import('./EnhancedSessionManager.js');
    
    // Check if there's an active session and end it
    if (EnhancedSessionManager.isActive) {
      try {
        console.log('🛑 Ending active session due to device disconnect');
        await EnhancedSessionManager.stopSession();
        console.log('✅ Session ended successfully after device disconnect');
      } catch (error) {
        console.error('❌ Failed to end session after device disconnect:', error);
        // Even if ending fails, try to reset state
        try {
          EnhancedSessionManager.resetSessionState();
          console.log('🔄 Session state reset after disconnect cleanup failure');
        } catch (resetError) {
          console.error('❌ Failed to reset session state:', resetError);
        }
      }
    }
  }
}

export default new BluetoothService(); <|MERGE_RESOLUTION|>--- conflicted
+++ resolved
@@ -570,11 +570,7 @@
       const byte4 = buffer[3]; // Pulse rate bits 0-6, sync bit
       const byte5 = buffer[4]; // SpO2 bits 0-6, sync bit
       
-<<<<<<< HEAD
       // console.log('📊 BCI Bytes:', { // Disabled: high frequency logging
-=======
-      // console.log('📊 BCI Bytes:', {
->>>>>>> 01adbde7
       //   byte1: '0x' + byte1.toString(16).padStart(2, '0').toUpperCase(),
       //   byte2: '0x' + byte2.toString(16).padStart(2, '0').toUpperCase(), 
       //   byte3: '0x' + byte3.toString(16).padStart(2, '0').toUpperCase(),
@@ -611,11 +607,7 @@
       const pleth = byte2 & 0x7F;
       const isPlethValid = pleth !== 0;
       
-<<<<<<< HEAD
       // console.log('🔬 BCI Parsed Values:', { // Disabled: high frequency logging
-=======
-      // console.log('🔬 BCI Parsed Values:', {
->>>>>>> 01adbde7
       //   signalStrength,
       //   isSignalValid,
       //   isProbePlugged,
@@ -623,11 +615,7 @@
       //   isSearchingForPulse,
       //   pulseRateRaw,
       //   pulseRate,
-<<<<<<< HEAD
-      //   spo2Raw, 
-=======
       //   spo2Raw,
->>>>>>> 01adbde7
       //   spo2,
       //   pleth,
       //   isPlethValid
@@ -645,19 +633,11 @@
         rawData: originalBase64Data
       };
       
-<<<<<<< HEAD
       if (spo2 !== null || pulseRate !== null) {
         // console.log('✅ Valid BCI data:', result); // Disabled: high frequency logging
       } else {
         // console.log('⚠️ BCI status data (no valid measurements):', result); // Disabled: high frequency logging
       }
-=======
-      // if (spo2 !== null || pulseRate !== null) {
-      //   console.log('✅ Valid BCI data:', result);
-      // } else {
-      //   console.log('⚠️ BCI status data (no valid measurements):', result);
-      // }
->>>>>>> 01adbde7
       
       return result;
       
