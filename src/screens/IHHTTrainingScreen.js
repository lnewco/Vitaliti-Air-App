import React, { useState, useEffect } from 'react';
import {
  View,
  Text,
  StyleSheet,
  TouchableOpacity,
  Alert,
  Vibration,
  StatusBar,
  ScrollView,
} from 'react-native';
import AsyncStorage from '@react-native-async-storage/async-storage';
import { activateKeepAwakeAsync, deactivateKeepAwake } from 'expo-keep-awake';
import { useBluetooth } from '../context/BluetoothContext';
import EnhancedSessionManager from '../services/EnhancedSessionManager';
import SafetyIndicator from '../components/SafetyIndicator';

// Custom Slider Component for Expo Go compatibility
const CustomSlider = ({ value, onValueChange, minimumValue = 0, maximumValue = 10, step = 1 }) => {
  const handlePress = (event) => {
    const { locationX } = event.nativeEvent;
    const sliderWidth = 280; // Fixed width for calculations
    const percentage = Math.max(0, Math.min(1, locationX / sliderWidth));
    const range = maximumValue - minimumValue;
    const rawValue = minimumValue + (percentage * range);
    const steppedValue = Math.round(rawValue / step) * step;
    const clampedValue = Math.max(minimumValue, Math.min(maximumValue, steppedValue));
    onValueChange(clampedValue);
  };

  const getThumbPosition = () => {
    const range = maximumValue - minimumValue;
    const percentage = (value - minimumValue) / range;
    return percentage * 280; // Match slider width
  };

  return (
    <View style={styles.customSliderContainer}>
      <TouchableOpacity 
        style={styles.sliderTrack} 
        onPress={handlePress}
        activeOpacity={1}
      >
        {/* Track Background */}
        <View style={styles.sliderTrackBackground} />
        
        {/* Active Track */}
        <View style={[styles.sliderActiveTrack, { width: getThumbPosition() }]} />
        
        {/* Thumb */}
        <View style={[styles.sliderThumb, { left: getThumbPosition() - 12 }]} />
      </TouchableOpacity>
      
      {/* Value Labels */}
      <View style={styles.sliderLabels}>
        <Text style={styles.sliderLabelText}>{minimumValue}</Text>
        <Text style={styles.sliderCurrentValue}>{value}</Text>
        <Text style={styles.sliderLabelText}>{maximumValue}</Text>
      </View>
    </View>
  );
};

const PHASE_TYPES = {
  HYPOXIC: 'HYPOXIC',
  HYPEROXIC: 'HYPEROXIC',
  COMPLETED: 'COMPLETED',
  PAUSED: 'PAUSED',
  TERMINATED: 'TERMINATED'
};

const IHHTTrainingScreen = ({ navigation, route }) => {
  // Extract protocol configuration and baseline HRV from navigation params
  const protocolConfig = route?.params?.protocolConfig || {
    totalCycles: 5,
    hypoxicDuration: 5,     // in minutes
    hyperoxicDuration: 2    // in minutes
  };
  const baselineHRV = route?.params?.baselineHRV || null;
  
  // Log route params only once on mount
  React.useEffect(() => {
    console.log('🔍 IHHTTrainingScreen initialized with:', {
      sessionId: route?.params?.sessionId,
      totalCycles: protocolConfig.totalCycles,
      usingDefaultConfig: !route?.params?.protocolConfig,
      hasBaselineHRV: !!baselineHRV
    });
  }, []);

  const { 
    pulseOximeterData, 
    heartRateData, 
    isPulseOxConnected, 
    isHRConnected,
    isAnyDeviceConnected 
  } = useBluetooth();
  
  // Get sessionId from navigation params (from survey completion)
  const existingSessionId = route?.params?.sessionId;
  
  // Enhanced session state - using the enhanced session manager
  const [sessionInfo, setSessionInfo] = useState(EnhancedSessionManager.getSessionInfo());
  const [sessionStarted, setSessionStarted] = useState(false);
  const [sessionCompleted, setSessionCompleted] = useState(false);
  const [isSkipping, setIsSkipping] = useState(false); // Prevent double skip
  
  // Hypoxia level state
  const [hypoxiaLevel, setHypoxiaLevel] = useState(5);
  const [defaultHypoxiaLevel, setDefaultHypoxiaLevel] = useState(5);
  
  // Safety state
  const [warningActive, setWarningActive] = useState(false);
  
  // HRV tracking state - for continuous baseline updates
  const [currentBaselineHRV, setCurrentBaselineHRV] = useState(baselineHRV?.rmssd || null);
  const [hrvReadings, setHrvReadings] = useState([]);

  // Load saved hypoxia level on mount
  useEffect(() => {
    loadHypoxiaLevel();
  }, []);

  // Save hypoxia level when it changes
  useEffect(() => {
    saveHypoxiaLevel();
  }, [defaultHypoxiaLevel]);

  // Reset hypoxia level to default when starting new hypoxic phase
  useEffect(() => {
    if (sessionInfo.currentPhase === 'HYPOXIC' && sessionInfo.phaseTimeRemaining === sessionInfo.hypoxicDuration) {
      setHypoxiaLevel(defaultHypoxiaLevel);
    }
  }, [sessionInfo.currentPhase, sessionInfo.phaseTimeRemaining, sessionInfo.hypoxicDuration, defaultHypoxiaLevel]);

  const loadHypoxiaLevel = async () => {
    try {
      const saved = await AsyncStorage.getItem('defaultHypoxiaLevel');
      if (saved !== null) {
        const level = parseInt(saved, 10);
        if (level >= 0 && level <= 10) { // Validate range
          setDefaultHypoxiaLevel(level);
          setHypoxiaLevel(level);
        }
      }
    } catch (error) {
      console.error('Failed to load hypoxia level:', error);
    }
  };

  const saveHypoxiaLevel = async () => {
    try {
      await AsyncStorage.setItem('defaultHypoxiaLevel', defaultHypoxiaLevel.toString());
    } catch (error) {
      console.error('Failed to save hypoxia level:', error);
    }
  };

  const handleHypoxiaLevelChange = (value) => {
    const roundedValue = Math.round(value);
    setHypoxiaLevel(roundedValue);
    setDefaultHypoxiaLevel(roundedValue);
  };

  // Set up session event listeners (session will start on first reading)
  useEffect(() => {
    // Activate screen wake lock immediately when component mounts
    activateKeepAwakeAsync()
      .then(() => console.log('📱 Screen wake lock activated on mount'))
      .catch(error => console.warn('⚠️ Failed to activate screen wake lock:', error));

    // Check if there's already an active session (from recovery)
    const currentSessionInfo = EnhancedSessionManager.getSessionInfo();
    if (currentSessionInfo.isActive) {
      console.log('📱 Found existing active session, continuing...');
      setSessionStarted(true);
      setSessionInfo(currentSessionInfo);
    }
    
    // Set up session event listeners
    const removeListener = EnhancedSessionManager.addListener((event, data) => {
      console.log('📱 Session event:', event, data);
      
      switch (event) {
        case 'sessionStarted':
          setSessionInfo(EnhancedSessionManager.getSessionInfo());
          setSessionStarted(true);
          // Ensure screen stays awake during session
          activateKeepAwakeAsync()
            .then(() => console.log('📱 Screen wake lock reinforced on session start'))
            .catch(error => console.warn('⚠️ Failed to reinforce screen wake lock:', error));
          break;
        case 'phaseUpdate':
        case 'phaseAdvanced':
        case 'phaseSkipped':
        case 'sessionPaused':
        case 'sessionResumed':
        case 'sessionSynced':
          const updatedInfo = EnhancedSessionManager.getSessionInfo();
          console.log(`📱 UI received ${event} event, phaseTimeRemaining: ${updatedInfo.phaseTimeRemaining}s`);
          setSessionInfo(updatedInfo);
          break;
        case 'sessionEnded':
        case 'sessionStopped':
          console.log('📱 Session ended/stopped event received');
          handleSessionComplete(data);
          setSessionStarted(false);
          setSessionCompleted(true); // Mark session as completed
<<<<<<< HEAD
          setIsSkipping(false); // Clear skipping flag
          // Update session info to reflect ended state
          setSessionInfo({
            ...sessionInfo,
            isActive: false,
            currentPhase: 'COMPLETED'
          });
=======
          // Deactivate screen wake lock when session ends
          deactivateKeepAwake()
            .then(() => console.log('📱 Screen wake lock deactivated on session end'))
            .catch(error => console.warn('⚠️ Failed to deactivate screen wake lock:', error));
>>>>>>> 5e4b505d
          break;
      }
    });

    return () => {
      // Cleanup on unmount
      removeListener();
      if (sessionInfo.isActive) {
        console.log('🧹 Component unmounting, stopping active session');
        EnhancedSessionManager.stopSession().catch(console.error);
      }
      setSessionStarted(false);
      
      // Always deactivate screen wake lock on cleanup
      deactivateKeepAwake()
        .then(() => console.log('📱 Screen wake lock deactivated on cleanup'))
        .catch(error => console.warn('⚠️ Failed to deactivate screen wake lock on cleanup:', error));
    };
  }, []);

  // Calculate total elapsed time from session start
  const getTotalTimeElapsed = () => {
    if (!sessionInfo.sessionStartTime) return 0;
    if (!sessionInfo.isActive) return 0;
    
    const elapsed = Math.floor((Date.now() - sessionInfo.sessionStartTime) / 1000);
    return elapsed;
  };
  
  // Update timer display every second
  const [, forceUpdate] = useState({});
  useEffect(() => {
    if (!sessionInfo.isActive || sessionInfo.isPaused) return;
    
    const timer = setInterval(() => {
      forceUpdate({}); // Force re-render to update time display
    }, 1000);
    
    return () => clearInterval(timer);
  }, [sessionInfo.isActive, sessionInfo.isPaused]);

  // Session creation and safety monitoring effect
  useEffect(() => {
    if (!pulseOximeterData) return;
    
    // Check if session was already completed (prevent restart)
    if (sessionCompleted || sessionInfo.currentPhase === 'COMPLETED' || EnhancedSessionManager.currentPhase === 'COMPLETED') {
      return; // Don't start a new session if one was just completed
    }
    
    // Only start session when we get VALID measurements (finger detected OR valid spo2/heart rate)
    const hasValidMeasurement = pulseOximeterData.isFingerDetected || 
                               (pulseOximeterData.spo2 !== null && pulseOximeterData.spo2 > 0) ||
                               (pulseOximeterData.heartRate !== null && pulseOximeterData.heartRate > 0);
    
    // Start session on first VALID reading (only once)
    if (!sessionStarted && !sessionInfo.isActive && hasValidMeasurement) {
      console.log('🎬 Starting session on first VALID reading received', {
        isFingerDetected: pulseOximeterData.isFingerDetected,
        spo2: pulseOximeterData.spo2,
        heartRate: pulseOximeterData.heartRate
      });
      startSession();
      setSessionStarted(true);
      return; // Exit early, let the session start before processing readings
    }
    
    // Log status data but don't create session
    if (!sessionStarted && !sessionInfo.isActive && !hasValidMeasurement) {
      console.log('📊 Status data received (no session creation needed)', {
        isFingerDetected: pulseOximeterData.isFingerDetected,
        spo2: pulseOximeterData.spo2,
        heartRate: pulseOximeterData.heartRate
      });
      return;
    }
    
    // Only process readings if session is active
    if (!sessionInfo.isActive) return;

    const spo2 = pulseOximeterData.spo2;
    
    // Warning zone check (78-82%) for data card border styling
    if (spo2 >= 78 && spo2 < 82) {
      setWarningActive(true);
    } else {
      setWarningActive(false);
    }
    
    // Add reading to enhanced session with HRV data if available
    const readingWithHRV = {
      ...pulseOximeterData,
      hrv_rmssd: currentBaselineHRV // Include current HRV value
    };
    EnhancedSessionManager.addReading(readingWithHRV);
  }, [pulseOximeterData, sessionInfo.isActive, sessionStarted, sessionCompleted, currentBaselineHRV]);

  // Monitor HRV data and update baseline continuously
  useEffect(() => {
    if (!heartRateData || !sessionInfo.isActive) return;
    
    // Use the most reliable HRV available (prefer real over quick)
    const hrvData = heartRateData.realHRV || heartRateData.quickHRV;
    
    if (hrvData && hrvData.rmssd) {
      // Collect HRV readings for averaging
      setHrvReadings(prev => {
        const newReadings = [...prev, {
          rmssd: hrvData.rmssd,
          confidence: hrvData.confidence || 0.5,
          timestamp: Date.now()
        }];
        
        // Keep only last 30 readings for moving average
        return newReadings.slice(-30);
      });
    }
  }, [heartRateData, sessionInfo.isActive]);
  
  // Calculate baseline HRV from collected readings
  useEffect(() => {
    if (hrvReadings.length > 0) {
      // Calculate weighted average based on confidence
      const totalWeight = hrvReadings.reduce((sum, r) => sum + r.confidence, 0);
      const weightedSum = hrvReadings.reduce((sum, r) => sum + r.rmssd * r.confidence, 0);
      const avgRmssd = Math.round(weightedSum / totalWeight);
      
      setCurrentBaselineHRV(avgRmssd);
    }
  }, [hrvReadings]);

  const startSession = async () => {
    try {
      console.log('🔄 Starting IHHT session', existingSessionId ? `with existing sessionId: ${existingSessionId}` : 'with new sessionId');
      
      // If we have both sessionId and protocolConfig, we need to set the protocol first
      if (existingSessionId && protocolConfig) {
        console.log('🔧 Setting protocol config for existing session:', {
          sessionId: existingSessionId,
          protocolConfig: protocolConfig,
          totalCycles: protocolConfig.totalCycles,
          hasBaselineHRV: !!baselineHRV
        });
        
        // Convert minutes to seconds for EnhancedSessionManager
        const protocolInSeconds = {
          ...protocolConfig,
          hypoxicDuration: protocolConfig.hypoxicDuration * 60,    // Convert minutes to seconds
          hyperoxicDuration: protocolConfig.hyperoxicDuration * 60  // Convert minutes to seconds
        };
        
        console.log('🔧 Setting protocol configuration:', protocolInSeconds);
        EnhancedSessionManager.setProtocol(protocolInSeconds);
        // Note: baselineHRV is tracked in the component state for HRV card display
        console.log('✅ Protocol set. Actual cycles in manager:', EnhancedSessionManager.protocolConfig.totalCycles);
        await EnhancedSessionManager.startSession(existingSessionId);
      } else {
        // Support legacy single parameter (either sessionId or protocolConfig)
        console.log('⚠️ Using legacy session start with:', existingSessionId || protocolConfig);
        
        // If passing protocolConfig directly, convert to seconds
        let paramToPass = existingSessionId || protocolConfig;
        if (protocolConfig && !existingSessionId) {
          paramToPass = {
            ...protocolConfig,
            hypoxicDuration: protocolConfig.hypoxicDuration * 60,
            hyperoxicDuration: protocolConfig.hyperoxicDuration * 60
          };
          console.log('🔧 Converted legacy protocol to seconds:', paramToPass);
        }
        
        await EnhancedSessionManager.startSession(paramToPass);
      }
      
      setSessionInfo(EnhancedSessionManager.getSessionInfo());
    } catch (error) {
      console.error('Failed to start enhanced session:', error);
      Alert.alert('Error', 'Failed to start training session');
      navigation.goBack();
    }
  };

  const handleSessionComplete = (sessionData) => {
    console.log('🎯 Navigating to post-session survey for completed session');
    console.log('📊 Session completion data received:', JSON.stringify(sessionData, null, 2));
    
    const sessionIdForSurvey = sessionData?.id || sessionData?.sessionId || sessionInfo?.sessionId || sessionInfo?.currentSession?.id;
    
    if (!sessionIdForSurvey) {
      console.error('❌ No sessionId found in completion data! Available keys:', Object.keys(sessionData || {}));
      console.error('💡 Session info fallback:', { sessionId: sessionInfo?.sessionId, currentSessionId: sessionInfo?.currentSession?.id });
      // Still navigate but alert the user
      Alert.alert(
        'Session Completed',
        'Your session has ended successfully! However, there was an issue saving the survey data. Please check your session history.',
        [{ text: 'OK', onPress: () => navigation.navigate('MainTabs', { screen: 'History' }) }]
      );
      return;
    }
    
    console.log('✅ Using sessionId for survey:', sessionIdForSurvey);
    navigation.navigate('PostSessionSurvey', { sessionId: sessionIdForSurvey });
  };



  const pauseSession = async () => {
    try {
      await EnhancedSessionManager.pauseSession();
      setSessionInfo(EnhancedSessionManager.getSessionInfo());
      
      // Allow screen to sleep when paused
      deactivateKeepAwake()
        .then(() => console.log('📱 Screen wake lock deactivated on pause'))
        .catch(error => console.warn('⚠️ Failed to deactivate screen wake lock on pause:', error));
    } catch (error) {
      console.error('Failed to pause session:', error);
    }
  };

  const resumeSession = async () => {
    try {
      await EnhancedSessionManager.resumeSession();
      setSessionInfo(EnhancedSessionManager.getSessionInfo());
      
      // Reactivate screen wake lock when resumed
      activateKeepAwakeAsync()
        .then(() => console.log('📱 Screen wake lock reactivated on resume'))
        .catch(error => console.warn('⚠️ Failed to reactivate screen wake lock on resume:', error));
    } catch (error) {
      console.error('Failed to resume session:', error);
    }
  };

  const terminateSession = async () => {
    try {
      Vibration.cancel();
      
      // Deactivate screen wake lock when manually ending session
      deactivateKeepAwake()
        .then(() => console.log('📱 Screen wake lock deactivated on manual termination'))
        .catch(error => console.warn('⚠️ Failed to deactivate screen wake lock on termination:', error));
      
      // Mark the session as completed before stopping to prevent extra phase recordings
      EnhancedSessionManager.currentPhase = 'COMPLETED';
      
      const result = await EnhancedSessionManager.stopSession();
      
      // Navigate to post-session survey screen
      const sessionIdForSurvey = result?.id || result?.sessionId || sessionInfo?.sessionId || sessionInfo?.currentSession?.id;
      console.log('🎯 Navigating to post-session survey for manual session end');
      
      navigation.navigate('PostSessionSurvey', { sessionId: sessionIdForSurvey });
      
    } catch (error) {
      console.error('Failed to terminate session:', error);
      
      // Always deactivate screen wake lock on error
      deactivateKeepAwake()
        .then(() => console.log('📱 Screen wake lock deactivated on error'))
        .catch(err => console.warn('⚠️ Failed to deactivate screen wake lock on error:', err));
      
      // Check if session was already ended (common case)
      if (error.message.includes('No active session')) {
        console.log('⚠️ Session was already ended - checking if survey navigation is in progress');
        
        // If we have recent session info, navigate to survey anyway
        const recentSessionId = sessionInfo?.sessionId || sessionInfo?.currentSession?.id;
        if (recentSessionId) {
          console.log('✅ Found recent session ID, navigating to survey:', recentSessionId);
          navigation.navigate('PostSessionSurvey', { sessionId: recentSessionId });
          return;
        }
      }
      
      // Only navigate to history as last resort
      console.log('🔄 No session ID available, navigating to history as fallback');
      navigation.navigate('MainTabs', { screen: 'History' });
    }
  };



  const handleEndSession = () => {
    Alert.alert(
      'End Training Session',
      'Are you sure you want to end this training session?',
      [
        { text: 'Cancel', style: 'cancel' },
        {
          text: 'End Session',
          style: 'destructive',
          onPress: terminateSession
        }
      ]
    );
  };

  const handleSkipToNext = async () => {
    // Prevent skip if already skipping (debounce)
    if (isSkipping) {
      console.log(`⏳ Skip already in progress`);
      return;
    }
    
    // Prevent skip if session is completed, not started, or paused
    if (!sessionInfo.isActive || sessionCompleted || sessionInfo.currentPhase === 'COMPLETED' || sessionInfo.isPaused) {
      console.log(`❌ Cannot skip - session not active, paused, or already completed`);
      return;
    }
    
    // Double-check session manager state directly
    const currentSessionInfo = EnhancedSessionManager.getSessionInfo();
    if (!currentSessionInfo.isActive || currentSessionInfo.currentPhase === 'COMPLETED') {
      console.log(`❌ Cannot skip - session manager reports inactive or completed`);
      return;
    }
    
    setIsSkipping(true); // Set skipping flag
    
    try {
      const success = await EnhancedSessionManager.skipToNextPhase();
      if (success) {
        Vibration.vibrate(100); // Brief feedback
        console.log(`✅ Successfully skipped to next phase`);
      } else {
        console.log(`❌ Could not skip phase - session may be paused or inactive`);
      }
    } finally {
      // Clear skipping flag after a delay to prevent rapid clicks
      setTimeout(() => setIsSkipping(false), 500);
    }
  };

  const getSkipButtonText = () => {
    if (sessionInfo.currentPhase === 'HYPOXIC') {
      return 'Skip to Recovery →';
    } else if (sessionInfo.currentPhase === 'HYPEROXIC') {
      if (sessionInfo.currentCycle >= sessionInfo.totalCycles) {
        return 'Complete Session →';
      } else {
        return 'Skip to Next Cycle →';
      }
    }
    return 'Skip →';
  };

  const getSpO2Status = (spo2) => {
    if (spo2 >= 95) {
      return { color: '#2196F3', icon: '📘', label: 'Normal', message: '' };
    } else if (spo2 >= 82) {
      return { color: '#4CAF50', icon: '🎯', label: 'Adaptation Zone', message: 'Perfect for training!' };
    } else if (spo2 >= 78) {
      return { color: '#FF9800', icon: '⚠️', label: 'Caution Zone', message: 'Monitor closely' };
    } else {
      return { color: '#F44336', icon: '🚨', label: 'Critical', message: 'Training terminated' };
    }
  };

  const formatTime = (seconds) => {
    const mins = Math.floor(seconds / 60);
    const secs = seconds % 60;
    return `${mins}:${secs.toString().padStart(2, '0')}`;
  };

  const formatTotalTime = (seconds) => {
    // Calculate original planned duration
    const originalDuration = (sessionInfo.hypoxicDuration + sessionInfo.hyperoxicDuration) * sessionInfo.totalCycles;
    
    // Adjust for skipped time
    const adjustedDuration = originalDuration - (sessionInfo.totalSkippedTime || 0);
    
    const totalMins = Math.floor(adjustedDuration / 60);
    const totalSecs = adjustedDuration % 60;
    const currentMins = Math.floor(seconds / 60);
    const currentSecs = seconds % 60;
    
    return `${currentMins}:${currentSecs.toString().padStart(2, '0')} / ${totalMins}:${totalSecs.toString().padStart(2, '0')}`;
  };

  const getPhaseProgress = () => {
    const totalPhases = sessionInfo.totalCycles * 2; // cycles × 2 phases each
    const completedPhases = (sessionInfo.currentCycle - 1) * 2 + (sessionInfo.currentPhase === 'HYPEROXIC' ? 1 : 0);
    return completedPhases / totalPhases;
  };

  const currentSpo2 = pulseOximeterData?.spo2 || 0;
  
  // Prioritize HR monitor data if available, fallback to pulse oximeter
  const currentHR = (isHRConnected && heartRateData?.heartRate) 
    ? heartRateData.heartRate 
    : (pulseOximeterData?.heartRate || 0);
  
  const hrSource = (isHRConnected && heartRateData?.heartRate) ? 'Enhanced' : 'Basic';
  const spo2Status = getSpO2Status(currentSpo2);

  return (
    <View style={styles.container}>
      <StatusBar backgroundColor={sessionInfo.currentPhase === 'HYPOXIC' ? '#2196F3' : '#4CAF50'} barStyle="light-content" />
      
      {/* Header */}
      <View style={[styles.header, { backgroundColor: sessionInfo.currentPhase === 'HYPOXIC' ? '#2196F3' : '#4CAF50' }]}>
        <TouchableOpacity 
          style={[styles.backButton, (!sessionStarted || !sessionInfo.isActive) && styles.backButtonDisabled]} 
          onPress={(!sessionStarted || !sessionInfo.isActive) ? null : handleEndSession}
          disabled={!sessionStarted || !sessionInfo.isActive}
        >
          <Text style={[styles.backButtonText, (!sessionStarted || !sessionInfo.isActive) && styles.backButtonTextDisabled]}>
            {(!sessionStarted || !sessionInfo.isActive) ? '← Session Ended' : '← Back'}
          </Text>
        </TouchableOpacity>
        <Text style={styles.headerTitle}>IHHT Training Session</Text>
        <TouchableOpacity style={styles.pauseButton} onPress={sessionInfo.isPaused ? resumeSession : pauseSession}>
          <Text style={styles.pauseButtonText}>{sessionInfo.isPaused ? 'Resume' : 'Pause'}</Text>
        </TouchableOpacity>
      </View>

      {/* Scrollable Content */}
      <View style={styles.scrollContainer}>
        <ScrollView 
          style={styles.scrollView}
          contentContainerStyle={styles.scrollContent}
          showsVerticalScrollIndicator={false}
        >
        {/* Safety Indicator */}
        <SafetyIndicator 
          spo2={currentSpo2}
          isConnected={isPulseOxConnected}
          isFingerDetected={pulseOximeterData?.isFingerDetected}
        />

        {/* Main Timer */}
        <View style={styles.mainTimer}>
          <Text style={styles.timerText}>⏱️ {formatTotalTime(getTotalTimeElapsed())}</Text>
          <Text style={styles.cycleText}>🔄 Cycle {sessionInfo.currentCycle} of {sessionInfo.totalCycles}</Text>
        </View>

        {/* Phase Status Card */}
        <View style={[styles.phaseCard, { backgroundColor: sessionInfo.currentPhase === 'HYPOXIC' ? '#E3F2FD' : '#E8F5E8' }]}>
          <Text style={styles.phaseIcon}>{sessionInfo.currentPhase === 'HYPOXIC' ? '🫁' : '🧘'}</Text>
          <Text style={styles.phaseTitle}>
            {sessionInfo.currentPhase === 'HYPOXIC' ? 'HYPOXIC PHASE' : 'RECOVERY PHASE'}
          </Text>
          <Text style={styles.phaseMessage}>
            {sessionInfo.currentPhase === 'HYPOXIC' ? 'Put on your mask' : 'Remove mask - Breathing fresh air'}
          </Text>
          <Text style={styles.phaseTimer}>⏰ {formatTime(sessionInfo.phaseTimeRemaining)} remaining</Text>

                     {sessionInfo.currentPhase === 'HYPOXIC' && (
             <View style={styles.hypoxiaSliderContainer}>
               <Text style={styles.hypoxiaLabel}>Hypoxia Level: {hypoxiaLevel}</Text>
               <CustomSlider
                 value={hypoxiaLevel}
                 onValueChange={handleHypoxiaLevelChange}
                 minimumValue={0}
                 maximumValue={10}
                 step={1}
               />
             </View>
           )}
        </View>

        {/* Live Data Display - Three Cards */}
        <View style={styles.dataContainer}>
          {/* SpO2 Card */}
          <View style={[styles.dataCard, warningActive && styles.warningBorder]}>
            <Text style={[styles.cardValue, { color: spo2Status.color }]}>{currentSpo2}%</Text>
            <Text style={styles.cardLabel}>SpO2</Text>
            <Text style={styles.cardSubtext}>
              {sessionInfo.currentPhase === 'HYPOXIC' ? '82-87%' : '95%+'}
            </Text>
          </View>

          {/* Heart Rate Card */}
          <View style={styles.dataCard}>
            <Text style={styles.cardValue}>{currentHR}</Text>
            <Text style={styles.cardLabel}>Heart Rate</Text>
            <Text style={styles.cardSubtext}>bpm</Text>
          </View>

          {/* HRV Card */}
          <View style={styles.dataCard}>
            <Text style={styles.cardValue}>
              {currentBaselineHRV || '--'}
            </Text>
            <Text style={styles.cardLabel}>Heart Rate</Text>
            <Text style={styles.cardLabel}>Variability</Text>
            <Text style={styles.cardSubtext}>ms</Text>
          </View>
        </View>

        {/* Progress Bar */}
        <View style={styles.progressContainer}>
          <Text style={styles.progressLabel}>Session Progress</Text>
          <View style={styles.progressBar}>
            <View style={[styles.progressFill, { width: `${getPhaseProgress() * 100}%` }]} />
          </View>
        </View>

        {/* Bottom padding to ensure content doesn't get hidden behind fixed controls */}
        <View style={styles.bottomSpacer} />
        </ScrollView>
      </View>

      {/* Fixed Control Buttons */}
      <View style={styles.fixedControls}>
        {/* Primary Controls */}
        <View style={styles.controls}>
          <TouchableOpacity 
            style={[styles.endButton, (!sessionStarted || !sessionInfo.isActive) && styles.endButtonDisabled]} 
            onPress={(!sessionStarted || !sessionInfo.isActive) ? null : handleEndSession}
            disabled={!sessionStarted || !sessionInfo.isActive}
          >
            <Text style={[styles.endButtonText, (!sessionStarted || !sessionInfo.isActive) && styles.endButtonTextDisabled]}>
              {(!sessionStarted || !sessionInfo.isActive) ? 'Session Ended' : 'End Session'}
            </Text>
          </TouchableOpacity>
          <TouchableOpacity 
            style={[styles.pauseControlButton, sessionInfo.isPaused ? styles.resumeButton : styles.pauseControlButtonActive]} 
            onPress={sessionInfo.isPaused ? resumeSession : pauseSession}
          >
            <Text style={styles.pauseControlButtonText}>{sessionInfo.isPaused ? '▶️ Resume' : '⏸️ Pause'}</Text>
          </TouchableOpacity>
        </View>
        
        {/* Skip Button */}
        <TouchableOpacity 
          style={[styles.skipButton, (sessionInfo.isPaused || !sessionInfo.isActive || sessionCompleted || isSkipping) && styles.skipButtonDisabled]} 
          onPress={handleSkipToNext}
          disabled={sessionInfo.isPaused || !sessionInfo.isActive || sessionCompleted || isSkipping}
        >
          <Text style={[styles.skipButtonText, (sessionInfo.isPaused || !sessionInfo.isActive || sessionCompleted || isSkipping) && styles.skipButtonTextDisabled]}>
            {isSkipping ? 'Skipping...' : getSkipButtonText()}
          </Text>
        </TouchableOpacity>
      </View>

      {/* Pause Overlay */}
      {sessionInfo.isPaused && (
        <View style={styles.pauseOverlay}>
          <View style={styles.pauseCard}>
            <Text style={styles.pauseTitle}>⏸️ SESSION PAUSED</Text>
            <Text style={styles.pauseStats}>Cycle {sessionInfo.currentCycle} of {sessionInfo.totalCycles}</Text>
            <Text style={styles.pauseStats}>{formatTotalTime(getTotalTimeElapsed())} elapsed</Text>
            <TouchableOpacity style={styles.resumeButton} onPress={resumeSession}>
              <Text style={styles.resumeButtonText}>Resume Training</Text>
            </TouchableOpacity>
            <TouchableOpacity 
              style={[styles.endSessionButton, (!sessionStarted || !sessionInfo.isActive) && styles.endSessionButtonDisabled]} 
              onPress={(!sessionStarted || !sessionInfo.isActive) ? null : handleEndSession}
              disabled={!sessionStarted || !sessionInfo.isActive}
            >
              <Text style={[styles.endSessionButtonText, (!sessionStarted || !sessionInfo.isActive) && styles.endSessionButtonTextDisabled]}>
                {(!sessionStarted || !sessionInfo.isActive) ? 'Session Ended' : 'End Session'}
              </Text>
            </TouchableOpacity>
          </View>
        </View>
      )}
    </View>
  );
};

const styles = StyleSheet.create({
  container: {
    flex: 1,
    backgroundColor: '#F5F5F5',
  },
  header: {
    flexDirection: 'row',
    alignItems: 'center',
    justifyContent: 'space-between',
    paddingVertical: 15,
    paddingHorizontal: 20,
    paddingTop: 50, // Account for status bar
  },
  backButton: {
    padding: 8,
  },
  backButtonText: {
    color: '#FFFFFF',
    fontSize: 16,
    fontWeight: '600',
  },
  headerTitle: {
    color: '#FFFFFF',
    fontSize: 18,
    fontWeight: 'bold',
    flex: 1,
    textAlign: 'center',
  },
  pauseButton: {
    padding: 8,
  },
  pauseButtonText: {
    color: '#FFFFFF',
    fontSize: 16,
    fontWeight: '600',
  },
  mainTimer: {
    alignItems: 'center',
    paddingVertical: 20,
    backgroundColor: '#FFFFFF',
    marginHorizontal: 20,
    marginTop: 15,
    marginBottom: 5,
    borderRadius: 12,
    shadowColor: '#000',
    shadowOffset: { width: 0, height: 2 },
    shadowOpacity: 0.1,
    shadowRadius: 4,
    elevation: 3,
  },
  timerText: {
    fontSize: 28,
    fontWeight: 'bold',
    color: '#333333',
  },
  cycleText: {
    fontSize: 16,
    color: '#666666',
    marginTop: 5,
  },
  phaseCard: {
    marginHorizontal: 20,
    marginTop: 15,
    marginBottom: 5,
    padding: 20,
    borderRadius: 12,
    alignItems: 'center',
  },
  phaseIcon: {
    fontSize: 48,
    marginBottom: 10,
  },
  phaseTitle: {
    fontSize: 20,
    fontWeight: 'bold',
    color: '#333333',
    marginBottom: 5,
  },
  phaseMessage: {
    fontSize: 16,
    color: '#666666',
    textAlign: 'center',
    marginBottom: 10,
  },
  phaseTimer: {
    fontSize: 18,
    fontWeight: '600',
    color: '#333333',
  },
     hypoxiaSliderContainer: {
     width: '100%',
     marginTop: 20,
     paddingHorizontal: 10,
     backgroundColor: '#F8F9FA',
     borderRadius: 12,
     padding: 15,
   },
   hypoxiaLabel: {
     fontSize: 18,
     fontWeight: 'bold',
     color: '#2196F3',
     marginBottom: 15,
     textAlign: 'center',
   },

   skipButton: {
     marginTop: 10,
     paddingVertical: 12,
     backgroundColor: '#E5E7EB',
     borderRadius: 8,
     alignItems: 'center',
   },
   skipButtonDisabled: {
     backgroundColor: '#E5E7EB',
   },
   skipButtonText: {
     color: '#374151',
     fontSize: 14,
     fontWeight: '600',
   },
   skipButtonTextDisabled: {
     color: '#9CA3AF',
   },
  dataContainer: {
    flexDirection: 'row',
    marginHorizontal: 20,
    marginTop: 15,
    marginBottom: 5,
    gap: 10,
  },
  dataCard: {
    flex: 1,
    backgroundColor: '#FFFFFF',
    padding: 15,
    borderRadius: 12,
    alignItems: 'center',
    justifyContent: 'center',
    minHeight: 110,
    shadowColor: '#000',
    shadowOffset: { width: 0, height: 2 },
    shadowOpacity: 0.1,
    shadowRadius: 4,
    elevation: 3,
  },
  warningBorder: {
    borderWidth: 2,
    borderColor: '#FF9800',
  },
  cardValue: {
    fontSize: 28,
    fontWeight: 'bold',
    color: '#333333',
    marginBottom: 4,
  },
  cardLabel: {
    fontSize: 11,
    fontWeight: '600',
    color: '#666666',
    textAlign: 'center',
    lineHeight: 14,
  },
  cardSubtext: {
    fontSize: 10,
    color: '#999999',
    marginTop: 2,
  },
  progressContainer: {
    marginHorizontal: 20,
    marginTop: 15,
    marginBottom: 10,
  },
  progressLabel: {
    fontSize: 14,
    fontWeight: '600',
    color: '#666666',
    marginBottom: 10,
  },
  progressBar: {
    height: 8,
    backgroundColor: '#E0E0E0',
    borderRadius: 4,
    overflow: 'hidden',
  },
  progressFill: {
    height: '100%',
    backgroundColor: '#4CAF50',
    borderRadius: 4,
  },
  controls: {
    flexDirection: 'row',
    gap: 15,
  },
  endButton: {
    flex: 1,
    backgroundColor: '#F44336',
    padding: 15,
    borderRadius: 8,
    alignItems: 'center',
  },
  endButtonText: {
    color: '#FFFFFF',
    fontSize: 16,
    fontWeight: '600',
  },
  pauseControlButton: {
    flex: 1,
    padding: 15,
    borderRadius: 8,
    alignItems: 'center',
  },
  pauseControlButtonActive: {
    backgroundColor: '#FF9800',
  },
  resumeButton: {
    backgroundColor: '#4CAF50',
  },
  pauseControlButtonText: {
    color: '#FFFFFF',
    fontSize: 16,
    fontWeight: '600',
  },

  // Pause Overlay Styles
  pauseOverlay: {
    position: 'absolute',
    top: 0,
    left: 0,
    right: 0,
    bottom: 0,
    backgroundColor: 'rgba(0,0,0,0.8)',
    justifyContent: 'center',
    alignItems: 'center',
  },
  pauseCard: {
    backgroundColor: '#FFFFFF',
    margin: 20,
    padding: 30,
    borderRadius: 12,
    alignItems: 'center',
    minWidth: 300,
  },
  pauseTitle: {
    fontSize: 24,
    fontWeight: 'bold',
    color: '#333333',
    marginBottom: 20,
  },
  pauseStats: {
    fontSize: 16,
    color: '#666666',
    marginBottom: 5,
  },
  endSessionButton: {
    marginTop: 15,
    paddingHorizontal: 20,
    paddingVertical: 10,
  },
  endSessionButtonText: {
    color: '#F44336',
    fontSize: 16,
    fontWeight: '600',
  },
  scrollContainer: {
    flex: 1,
  },
  scrollView: {
    flex: 1,
  },
  scrollContent: {
    paddingTop: 10,
    paddingBottom: 70, // Reduced padding by half
  },
  bottomSpacer: {
    height: 40, // Additional space for better separation
  },
  fixedControls: {
    backgroundColor: '#FFFFFF',
    paddingVertical: 20,
    paddingHorizontal: 20,
    borderTopWidth: 1,
    borderTopColor: '#E5E7EB',
    shadowColor: '#000',
    shadowOffset: { width: 0, height: -2 },
    shadowOpacity: 0.1,
    shadowRadius: 4,
    elevation: 5,
  },
     // Custom Slider Styles
   customSliderContainer: {
     width: '100%',
     alignItems: 'center',
     marginTop: 10,
   },
   sliderTrack: {
     width: 280, // Fixed width for the slider track
     height: 10,
     backgroundColor: '#E0E0E0',
     borderRadius: 5,
     position: 'relative',
     marginBottom: 10,
   },
   sliderTrackBackground: {
     position: 'absolute',
     top: 0,
     left: 0,
     right: 0,
     bottom: 0,
     backgroundColor: '#E0E0E0',
     borderRadius: 5,
   },
   sliderActiveTrack: {
     position: 'absolute',
     top: 0,
     left: 0,
     bottom: 0,
     backgroundColor: '#2196F3', // Example color for active track
     borderRadius: 5,
   },
   sliderThumb: {
     position: 'absolute',
     top: -5, // Adjust to center the thumb
     width: 24,
     height: 24,
     backgroundColor: '#2196F3',
     borderRadius: 12,
     borderWidth: 2,
     borderColor: '#FFFFFF',
   },
   sliderLabels: {
     flexDirection: 'row',
     justifyContent: 'space-between',
     width: '100%',
     marginTop: 10,
   },
   sliderLabelText: {
     fontSize: 14,
     color: '#666666',
   },
     sliderCurrentValue: {
    fontSize: 18,
    fontWeight: 'bold',
    color: '#333333',
  },
  // Disabled button styles
  backButtonDisabled: {
    opacity: 0.5,
  },
  backButtonTextDisabled: {
    color: '#999999',
  },
  endButtonDisabled: {
    backgroundColor: '#F5F5F5',
    opacity: 0.6,
  },
  endButtonTextDisabled: {
    color: '#999999',
  },
  endSessionButtonDisabled: {
    opacity: 0.5,
  },
  endSessionButtonTextDisabled: {
    color: '#999999',
  },
});

export default IHHTTrainingScreen; <|MERGE_RESOLUTION|>--- conflicted
+++ resolved
@@ -206,7 +206,6 @@
           handleSessionComplete(data);
           setSessionStarted(false);
           setSessionCompleted(true); // Mark session as completed
-<<<<<<< HEAD
           setIsSkipping(false); // Clear skipping flag
           // Update session info to reflect ended state
           setSessionInfo({
@@ -214,12 +213,10 @@
             isActive: false,
             currentPhase: 'COMPLETED'
           });
-=======
           // Deactivate screen wake lock when session ends
           deactivateKeepAwake()
             .then(() => console.log('📱 Screen wake lock deactivated on session end'))
             .catch(error => console.warn('⚠️ Failed to deactivate screen wake lock:', error));
->>>>>>> 5e4b505d
           break;
       }
     });
