import React, { useState, useEffect, useRef } from 'react';
import {
  View,
  Text,
  StyleSheet,
  TouchableOpacity,
  Alert,
  Vibration,
  ScrollView,
} from 'react-native';
import { StatusBar } from 'expo-status-bar';
import AsyncStorage from '@react-native-async-storage/async-storage';
import { Slider } from '@miblanchard/react-native-slider';
import { activateKeepAwakeAsync, deactivateKeepAwake } from 'expo-keep-awake';
import { useBluetooth } from '../context/BluetoothContext';
import EnhancedSessionManager from '../services/EnhancedSessionManager';
import SessionIdGenerator from '../utils/sessionIdGenerator';
import { useAppTheme } from '../theme';

// No longer need custom slider - using native component

const PHASE_TYPES = {
<<<<<<< HEAD
  HYPOXIC: 'HYPOXIC',
  HYPEROXIC: 'HYPEROXIC',
=======
  ALTITUDE: 'ALTITUDE',
  RECOVERY: 'RECOVERY', 
  TRANSITION: 'TRANSITION',
>>>>>>> 528aec02
  COMPLETED: 'COMPLETED',
  // Legacy support
  HYPOXIC: 'ALTITUDE',
  HYPEROXIC: 'RECOVERY',
  PAUSED: 'PAUSED',
  TERMINATED: 'TERMINATED'
};

const IHHTTrainingScreen = ({ navigation, route }) => {
  const { colors, theme } = useAppTheme();
  
  // Extract protocol configuration from navigation params or use defaults
  const protocolConfig = route?.params?.protocolConfig || {
    totalCycles: 5,
    hypoxicDuration: 7,     // 7 minutes (default)
    hyperoxicDuration: 3,    // 3 minutes (default)
    defaultAltitudeLevel: 6  // Default altitude level
  };
  
  // Log route params only once on mount
  React.useEffect(() => {
    console.log('🔍 IHHTTrainingScreen initialized with:', {
      sessionId: route?.params?.sessionId,
      totalCycles: protocolConfig.totalCycles,
      usingDefaultConfig: !route?.params?.protocolConfig
    });
  }, []);

  const { 
    pulseOximeterData, 
    isPulseOxConnected
  } = useBluetooth();

  const [sessionStarted, setSessionStarted] = useState(false);
  const [showPauseOverlay, setShowPauseOverlay] = useState(false);
  const [sessionInfo, setSessionInfo] = useState(EnhancedSessionManager.getSessionInfo());
  const [forceUpdate, setForceUpdate] = useState({});
  const [altitudeLevel, setAltitudeLevel] = useState(protocolConfig.defaultAltitudeLevel || 6); // Initialize from protocol config
  const [lastSpO2Alert, setLastSpO2Alert] = useState(0); // Track last alert to avoid spam
  
  // Adaptive instruction state
  const [adaptiveInstruction, setAdaptiveInstruction] = useState(null);
  const [showAdaptiveInstruction, setShowAdaptiveInstruction] = useState(false);
  
  // Adaptive instruction callback
  const handleAdaptiveInstruction = (instruction) => {
    console.log('🎯 Received adaptive instruction:', instruction);
    setAdaptiveInstruction(instruction);
    setShowAdaptiveInstruction(true);
    
    // Vibrate to get user attention
    Vibration.vibrate([0, 300, 100, 300]);
    
    // Auto-dismiss after 5 seconds for mask lift, 10 seconds for altitude adjustment
    const dismissTime = instruction.type === 'mask_lift' ? 5000 : 10000;
    setTimeout(() => {
      setShowAdaptiveInstruction(false);
    }, dismissTime);
  };
  
  // Monitor session info changes and update local state
  useEffect(() => {
    if (!sessionStarted) return;
    
    const interval = setInterval(() => {
      const info = EnhancedSessionManager.getSessionInfo();
      setSessionInfo(info);
      
      // Force re-render to update timers
      setForceUpdate({});
      
      // Update SpO2 in session manager for recovery monitoring
      if (pulseOximeterData?.spo2) {
        EnhancedSessionManager.updateSpO2(pulseOximeterData.spo2);
      }
      
      // Auto-end session if completed
      if (info.currentPhase === 'COMPLETED' && sessionStarted) {
        console.log('🎉 Session completed - navigating to post-session survey');
        handleEndSession();
      }
    }, 1000); // Update every second to match the timer

    return () => clearInterval(interval);
  }, [sessionStarted, pulseOximeterData]);

  // Session control functions
  const startSession = async () => {
    console.log('🚀 Starting new IHHT training session...');
    console.log('🎯 Starting with altitude level:', altitudeLevel);
    
    try {
      // Generate a proper session ID
      const sessionId = SessionIdGenerator.generate('IHHT');
      console.log('📝 Generated session ID:', sessionId);
      
      // Set up adaptive instruction callback before starting session
      EnhancedSessionManager.setAdaptiveInstructionCallback(handleAdaptiveInstruction);
      
      // Start the session with proper protocol configuration
      const createdSession = await EnhancedSessionManager.startSession(sessionId, {
        totalCycles: protocolConfig.totalCycles,
        hypoxicDuration: protocolConfig.hypoxicDuration * 60,  // Convert minutes to seconds
        hyperoxicDuration: protocolConfig.hyperoxicDuration * 60,  // Convert minutes to seconds
        defaultAltitudeLevel: altitudeLevel || 6
      });
      
      console.log('✅ Session started successfully:', createdSession);
      setSessionStarted(true);
      setSessionInfo(EnhancedSessionManager.getSessionInfo());
      
      // Activate keep awake to prevent screen sleep during session
      activateKeepAwakeAsync()
        .then(() => console.log('🌟 Screen will stay awake during session'))
        .catch(error => console.warn('⚠️ Failed to activate screen wake lock:', error));
    } catch (error) {
      console.error('❌ Failed to start session:', error);
      Alert.alert('Error', 'Failed to start session. Please try again.');
    }
  };

  const pauseSession = () => {
    EnhancedSessionManager.pauseSession();
    setShowPauseOverlay(true);
  };

  const resumeSession = () => {
    EnhancedSessionManager.resumeSession();
    setShowPauseOverlay(false);
  };

  const handleEndSession = async () => {
    console.log('🏁 Handling session end...');
    
    // Check if we already have a session ID from the manager
    const currentSession = EnhancedSessionManager.getSessionInfo();
    const sessionId = currentSession?.currentSession?.id || route?.params?.sessionId;
    
    if (!sessionId) {
      console.warn('⚠️ No session ID found when ending session');
    }
    
    // First, ensure session is marked as ended in the manager
    // This might return null if session was already ended (e.g., completed naturally)
    const endedSession = await EnhancedSessionManager.endSession();
    
    // Use the session ID from the ended session if available, otherwise use what we had
    const finalSessionId = endedSession?.sessionId || sessionId;
    
    console.log('📊 Navigating to post-session survey with session ID:', finalSessionId);
    
    // Reset local state
    setSessionStarted(false);
    setShowPauseOverlay(false);
    
    // Deactivate keep awake
    deactivateKeepAwake()
      .then(() => console.log('🌙 Screen wake lock deactivated'))
      .catch(error => console.warn('⚠️ Failed to deactivate screen wake lock:', error));
    
    // Navigate to post-session survey with session ID
    navigation.replace('PostSessionSurvey', { 
      sessionId: finalSessionId,
      sessionType: 'IHHT_TRAINING'
    });
  };

  const confirmEndSession = () => {
    Alert.alert(
      'End Session',
      'Are you sure you want to end this session?',
      [
        { text: 'Cancel', style: 'cancel' },
        { 
          text: 'End Session', 
          style: 'destructive',
          onPress: handleEndSession
        }
      ]
    );
  };

  const skipToNextPhase = () => {
    EnhancedSessionManager.skipToNextPhase();
  };
  
  const confirmNextPhase = () => {
    // Used when recovery requirements are met
    EnhancedSessionManager.confirmReadyForNextPhase();
  };

  // Track previous connection state to detect changes
  const wasConnectedRef = useRef(isPulseOxConnected);

  // Monitor device connection status changes
  useEffect(() => {
    // Check if connection status changed
    if (wasConnectedRef.current !== isPulseOxConnected) {
      console.log('📡 Device connection status changed:', isPulseOxConnected ? 'connected' : 'disconnected');
      
      // Handle disconnection during active session
      if (!isPulseOxConnected && sessionStarted && sessionInfo.isActive && !sessionInfo.isPaused) {
        console.log('⚠️ Device disconnected during active session');
        pauseSession();
        Alert.alert(
          'Device Disconnected',
          'Pulse oximeter disconnected. Session has been paused.',
          [{ text: 'OK' }]
        );
      } else if (isPulseOxConnected && !wasConnectedRef.current) {
        console.log('✅ Device reconnected');
        // Could show a notification that device is back
      }
      
      // Update the ref for next comparison
      wasConnectedRef.current = isPulseOxConnected;
    }
  }, [isPulseOxConnected, sessionStarted, sessionInfo.isActive, sessionInfo.isPaused]);
  
  // Cleanup on unmount
  useEffect(() => {
    return () => {
      // End session and deactivate keep awake if component unmounts while session is active
      if (sessionStarted && sessionInfo.isActive) {
        console.log('🧹 Component unmounting with active session - cleaning up...');
        EnhancedSessionManager.endSession()
          .then(() => console.log('✅ Session ended on unmount'))
          .catch(error => console.error('❌ Failed to end session on unmount:', error));
        
        deactivateKeepAwake()
          .then(() => console.log('🌙 Screen wake lock deactivated on unmount'))
          .catch(error => console.warn('⚠️ Failed to deactivate screen wake lock:', error));
      }
    };
  }, [sessionStarted, sessionInfo.isActive]);

  // Helper functions
  const formatTime = (seconds) => {
    const mins = Math.floor(seconds / 60);
    const secs = seconds % 60;
    return `${mins}:${secs.toString().padStart(2, '0')}`;
  };

  const formatTotalTime = (seconds) => {
    const hours = Math.floor(seconds / 3600);
    const mins = Math.floor((seconds % 3600) / 60);
    const secs = seconds % 60;
    
    if (hours > 0) {
      return `${hours}:${mins.toString().padStart(2, '0')}:${secs.toString().padStart(2, '0')}`;
    }
    return `${mins}:${secs.toString().padStart(2, '0')}`;
  };

  const getTotalTimeElapsed = () => {
    if (!sessionInfo.sessionStartTime) return 0;
    return Math.floor((Date.now() - sessionInfo.sessionStartTime) / 1000);
  };

  // Timer updates are now handled in the main monitor effect above

  // Get current readings with fallbacks
  const currentSpo2 = pulseOximeterData?.spo2 || 0;  // Fixed: use lowercase spo2
  const currentPR = pulseOximeterData?.heartRate || 0;
  
  // Monitor for low SpO2 and trigger vibration
  useEffect(() => {
    if (currentSpo2 > 0 && currentSpo2 <= 83 && sessionStarted && sessionInfo.isActive) {
      // Only vibrate once per low reading (avoid spam)
      if (lastSpO2Alert !== currentSpo2) {
        Vibration.vibrate([500, 200, 500]); // Pattern: vibrate, pause, vibrate
        setLastSpO2Alert(currentSpo2);
        console.log('🚨 Low SpO2 detected:', currentSpo2);
      }
    } else if (currentSpo2 > 83) {
      // Reset when SpO2 recovers
      setLastSpO2Alert(0);
    }
  }, [currentSpo2, sessionStarted, sessionInfo.isActive]);
  
  // Handle navigation back button
  const handleBackPress = () => {
    if (sessionStarted && sessionInfo.isActive) {
      Alert.alert(
        'Session in Progress',
        'You have an active session. What would you like to do?',
        [
          { text: 'Continue Session', style: 'cancel' },
          { 
            text: 'End Session', 
            style: 'destructive',
            onPress: handleEndSession
          }
        ]
      );
    } else {
      navigation.goBack();
    }
  };

  // Helper function to determine SpO2 status for color coding
  const getSpO2Status = (spo2) => {
    if (spo2 < 85) return 'danger';
    if (spo2 < 90) return 'warning';
    return 'normal';
  };

  // Add altitude slider handler
  const handleAltitudeLevelChange = (value) => {
    const level = Math.round(value[0]);
    setAltitudeLevel(level);
    
    // Update the session manager if session is active
    if (sessionStarted && sessionInfo.isActive) {
      EnhancedSessionManager.setAltitudeLevel(level);
    }
  };

  // Auto-start session if coming from SessionSetup with a session ID
  useEffect(() => {
    const sessionId = route?.params?.sessionId;
    if (sessionId && !sessionStarted) {
      console.log('🔄 Auto-starting session with ID:', sessionId);
      
      // Actually START the session, don't just mark as started
      const startSessionAsync = async () => {
        try {
          console.log('🚀 Starting IHHT session with config:', {
            sessionId: sessionId,
            cycles: protocolConfig.totalCycles,
            hypoxic: protocolConfig.hypoxicDuration,
            hyperoxic: protocolConfig.hyperoxicDuration,
            altitudeLevel: protocolConfig.defaultAltitudeLevel || 6
          });
          
          // Set up adaptive instruction callback before starting session
          EnhancedSessionManager.setAdaptiveInstructionCallback(handleAdaptiveInstruction);
          
          // Start the session with the passed session ID
          const createdSession = await EnhancedSessionManager.startSession(sessionId, {
            totalCycles: protocolConfig.totalCycles,
            hypoxicDuration: protocolConfig.hypoxicDuration * 60,  // Convert minutes to seconds
            hyperoxicDuration: protocolConfig.hyperoxicDuration * 60, // Convert minutes to seconds
            defaultAltitudeLevel: protocolConfig.defaultAltitudeLevel || 6
          });
          
          console.log('✅ Session started successfully:', createdSession);
          setSessionStarted(true);
          setSessionInfo(EnhancedSessionManager.getSessionInfo());
          setAltitudeLevel(protocolConfig.defaultAltitudeLevel || 6); // Set initial altitude level
          
          // Activate keep awake
          await activateKeepAwakeAsync();
          console.log('🌟 Screen will stay awake during session');
        } catch (error) {
          console.error('❌ Failed to start session:', error);
          Alert.alert(
            'Session Start Error',
            'Failed to start the training session. Please try again.',
            [{ text: 'OK', onPress: () => navigation.goBack() }]
          );
        }
      };
      
      startSessionAsync();
    }
  }, [route?.params?.sessionId]);

  // Cleanup on unmount
  useEffect(() => {
    return () => {
      // Deactivate keep awake when component unmounts
      deactivateKeepAwake()
        .then(() => console.log('🌙 Screen wake lock deactivated on unmount'))
        .catch(error => console.warn('⚠️ Failed to deactivate screen wake lock on unmount:', error));
    };
  }, []);

  // Prevent going back during active session
  useEffect(() => {
    const unsubscribe = navigation.addListener('beforeRemove', (e) => {
      if (!sessionStarted || !sessionInfo.isActive) {
        // Not in a session, allow normal back
        return;
      }

      // Prevent default behavior
      e.preventDefault();

      // Show confirmation dialog
      Alert.alert(
        'Session in Progress',
        'You have an active session. What would you like to do?',
        [
          { text: 'Continue Session', style: 'cancel' },
          { 
            text: 'End Session', 
            style: 'destructive',
            onPress: () => {
              handleEndSession();
              navigation.dispatch(e.data.action);
            }
          }
        ]
      );
    });

    return unsubscribe;
  }, [navigation, sessionStarted, sessionInfo.isActive]);

  // Show loading state while auto-starting session
  if (!sessionStarted && route?.params?.sessionId) {
    return (
      <View style={{ flex: 1, justifyContent: 'center', alignItems: 'center', backgroundColor: colors.surface.background }}>
        <Text style={{ fontSize: 18, color: colors.text.primary, marginBottom: 20 }}>Starting session...</Text>
        <Text style={{ fontSize: 14, color: colors.text.secondary }}>Initializing training protocol</Text>
      </View>
    );
  }
  
  // Only show start screen if no sessionId was provided (fallback for direct navigation)
  if (!sessionStarted && !route?.params?.sessionId) {
    const phaseColors = {
      backgroundColor: colors.surface.card,
      titleColor: colors.text.primary,
      messageColor: colors.text.secondary
    };
    
    const styles = StyleSheet.create({
      container: {
        flex: 1,
        backgroundColor: colors.surface.background,
      },
      mainTimer: {
        alignItems: 'center',
        paddingVertical: 20,
        backgroundColor: colors.surface.card,
        marginHorizontal: 20,
        marginTop: 15,
        marginBottom: 5,
        borderRadius: 12,
        shadowColor: theme === 'dark' ? '#000' : '#000',
        shadowOffset: { width: 0, height: 2 },
        shadowOpacity: theme === 'dark' ? 0.3 : 0.1,
        shadowRadius: 4,
        elevation: 3,
      },
      phaseCard: {
        marginHorizontal: 20,
        marginTop: 15,
        marginBottom: 5,
        padding: 20,
        borderRadius: 12,
        alignItems: 'center',
        backgroundColor: phaseColors.backgroundColor,
      },
      phaseIcon: {
        fontSize: 48,
        marginBottom: 10,
      },
      phaseTitle: {
        fontSize: 20,
        fontWeight: 'bold',
        color: phaseColors.titleColor,
        marginBottom: 5,
      },
      phaseMessage: {
        fontSize: 16,
        color: phaseColors.messageColor,
        textAlign: 'center',
        marginBottom: 10,
      },
      controls: {
        flexDirection: 'row',
        gap: 15,
        marginTop: 30,
      },
      startButton: {
        flex: 1,
        backgroundColor: colors.primary[500],
        padding: 15,
        borderRadius: 8,
        alignItems: 'center',
      },
      backButton: {
        flex: 1,
        backgroundColor: colors.surface.elevated,
        padding: 15,
        borderRadius: 8,
        alignItems: 'center',
      },
      startButtonText: {
        color: colors.white,
        fontSize: 16,
        fontWeight: '600',
      },
      backButtonText: {
        color: colors.text.primary,
        fontSize: 16,
        fontWeight: '600',
      },
      deviceStatusContainer: {
        flexDirection: 'row',
        justifyContent: 'center',
        alignItems: 'center',
        padding: 10,
        marginHorizontal: 20,
        marginTop: 20,
        backgroundColor: isPulseOxConnected ? colors.success[100] : colors.error[100],
        borderRadius: 8,
      },
      deviceStatusText: {
        marginLeft: 8,
        fontSize: 14,
        fontWeight: '600',
        color: isPulseOxConnected ? colors.success[700] : colors.error[700],
      },
      protocolInfo: {
        backgroundColor: colors.surface.elevated,
        marginHorizontal: 20,
        marginTop: 10,
        padding: 15,
        borderRadius: 8,
      },
      protocolTitle: {
        fontSize: 16,
        fontWeight: 'bold',
        color: colors.text.primary,
        marginBottom: 10,
      },
      protocolRow: {
        flexDirection: 'row',
        justifyContent: 'space-between',
        marginVertical: 5,
      },
      protocolLabel: {
        fontSize: 14,
        color: colors.text.secondary,
      },
      protocolValue: {
        fontSize: 14,
        fontWeight: '600',
        color: colors.text.primary,
      },
      warningBox: {
        backgroundColor: colors.warning[100],
        marginHorizontal: 20,
        marginTop: 10,
        padding: 15,
        borderRadius: 8,
        borderWidth: 1,
        borderColor: colors.warning[300],
      },
      warningText: {
        fontSize: 14,
        color: colors.warning[800],
        textAlign: 'center',
      },
    });
    
    return (
      <View style={styles.container}>
        <StatusBar style={theme === 'dark' ? 'light' : 'dark'} />
        <View style={styles.phaseCard}>

          <Text style={styles.phaseTitle}>IHHT Training</Text>
          <Text style={styles.phaseMessage}>
            Ready to begin your hypoxic-hyperoxic training session
          </Text>
        </View>

        {/* Device Status */}
        <View style={styles.deviceStatusContainer}>
          <Text style={styles.deviceStatusText}>
            {isPulseOxConnected ? '✓ Pulse Oximeter Connected' : '✗ Pulse Oximeter Not Connected'}
          </Text>
        </View>

        {/* Protocol Information */}
        <View style={styles.protocolInfo}>
          <Text style={styles.protocolTitle}>Session Protocol</Text>
          <View style={styles.protocolRow}>
            <Text style={styles.protocolLabel}>Total Cycles:</Text>
            <Text style={styles.protocolValue}>{protocolConfig.totalCycles}</Text>
          </View>
          <View style={styles.protocolRow}>
            <Text style={styles.protocolLabel}>Altitude Phase:</Text>
            <Text style={styles.protocolValue}>{protocolConfig.hypoxicDuration} minutes</Text>
          </View>
          <View style={styles.protocolRow}>
            <Text style={styles.protocolLabel}>Recovery Phase:</Text>
            <Text style={styles.protocolValue}>{protocolConfig.hyperoxicDuration} minutes</Text>
          </View>
          <View style={styles.protocolRow}>
            <Text style={styles.protocolLabel}>Total Duration:</Text>
            <Text style={styles.protocolValue}>
              ~{protocolConfig.totalCycles * (protocolConfig.hypoxicDuration + protocolConfig.hyperoxicDuration)} minutes
            </Text>
          </View>
        </View>

        {!isPulseOxConnected && (
          <View style={styles.warningBox}>
            <Text style={styles.warningText}>
              ⚠️ Pulse oximeter not connected. Connect device for accurate monitoring.
            </Text>
          </View>
        )}

        <View style={styles.controls}>
          <TouchableOpacity 
            style={styles.backButton}
            onPress={() => navigation.goBack()}
          >
            <Text style={styles.backButtonText}>Back</Text>
          </TouchableOpacity>
          
          <TouchableOpacity 
            style={[styles.startButton, { opacity: isPulseOxConnected ? 1 : 0.6 }]}
            onPress={startSession}
            disabled={!isPulseOxConnected}
          >
            <Text style={styles.startButtonText}>Start Session</Text>
          </TouchableOpacity>
        </View>
      </View>
    );
  }

  // Determine phase colors
  const isAltitude = sessionInfo.currentPhase === 'ALTITUDE' || sessionInfo.currentPhase === 'HYPOXIC';
  const phaseColors = isAltitude 
    ? { 
        primary: colors.primary[500], 
        light: theme === 'dark' ? colors.primary[900] : colors.primary[100] 
      }
    : { 
        primary: colors.success[500], 
        light: theme === 'dark' ? colors.success[900] : colors.success[100] 
      };

  // Get heart rate from pulse oximeter
  const currentHR = pulseOximeterData?.heartRate || 0;
  
  const spo2Status = getSpO2Status(currentSpo2);

  const styles = StyleSheet.create({
    container: {
      flex: 1,
      backgroundColor: colors.surface.background,
    },
    header: {
      flexDirection: 'row',
      alignItems: 'center',
      justifyContent: 'space-between',
      paddingVertical: 15,
      paddingHorizontal: 20,
      paddingTop: 50, // Account for status bar
    },
    backButton: {
      padding: 8,
    },
    backButtonText: {
      color: colors.white,
      fontSize: 16,
      fontWeight: '600',
    },
    headerTitle: {
      color: colors.white,
      fontSize: 18,
      fontWeight: 'bold',
      flex: 1,
      textAlign: 'center',
    },

    mainTimer: {
      alignItems: 'center',
      paddingVertical: 20,
      backgroundColor: colors.surface.card,
      marginHorizontal: 20,
      marginTop: 15,
      marginBottom: 5,
      borderRadius: 12,
      shadowColor: theme === 'dark' ? '#000' : '#000',
      shadowOffset: { width: 0, height: 2 },
      shadowOpacity: theme === 'dark' ? 0.3 : 0.1,
      shadowRadius: 4,
      elevation: 3,
    },
    timerText: {
      fontSize: 28,
      fontWeight: 'bold',
      color: colors.text.primary,
    },
    cycleText: {
      fontSize: 16,
      color: colors.text.secondary,
      marginTop: 5,
    },
    phaseCard: {
      marginHorizontal: 20,
      marginTop: 15,
      marginBottom: 5,
      padding: 20,
      borderRadius: 12,
      alignItems: 'center',
    },
    phaseIcon: {
      fontSize: 48,
      marginBottom: 10,
    },
    phaseTitle: {
      fontSize: 20,
      fontWeight: 'bold',
      color: colors.text.primary,
      marginBottom: 5,
    },
    phaseMessage: {
      fontSize: 16,
      color: colors.text.secondary,
      textAlign: 'center',
      marginBottom: 10,
    },
    phaseTimer: {
      fontSize: 18,
      fontWeight: '600',
      color: colors.text.primary,
    },
    altitudeSliderContainer: {
      width: '100%',
      marginTop: 20,
      paddingHorizontal: 10,
      backgroundColor: colors.surface.elevated,
      borderRadius: 12,
      padding: 15,
    },
    altitudeLabel: {
      fontSize: 18,
      fontWeight: 'bold',
      color: colors.primary[500],
      textAlign: 'center',
      marginBottom: 10,
    },
    slider: {
      width: '100%',
      height: 40,
    },
    sliderLabels: {
      flexDirection: 'row',
      justifyContent: 'space-between',
      paddingHorizontal: 10,
      marginTop: 5,
    },
    sliderLabel: {
      fontSize: 12,
      color: colors.text.tertiary,
    },
    dataCard: {
      backgroundColor: colors.surface.card,
      marginHorizontal: 20,
      marginTop: 15,
      marginBottom: 5,
      padding: 20,
      borderRadius: 12,
      shadowColor: theme === 'dark' ? '#000' : '#000',
      shadowOffset: { width: 0, height: 2 },
      shadowOpacity: theme === 'dark' ? 0.3 : 0.1,
      shadowRadius: 4,
      elevation: 3,
    },
    cardTitle: {
      fontSize: 18,
      fontWeight: 'bold',
      color: colors.text.primary,
      marginBottom: 15,
    },
    metricsContainer: {
      flexDirection: 'row',
      justifyContent: 'space-around',
    },
    metricItem: {
      alignItems: 'center',
      flex: 1,
    },
    metricLabel: {
      fontSize: 12,
      color: colors.text.secondary,
      marginBottom: 5,
    },
    metricValue: {
      fontSize: 24,
      fontWeight: 'bold',
      color: colors.text.primary,
    },
    metricUnit: {
      fontSize: 14,
      color: colors.text.secondary,
      marginTop: 2,
    },
    scrollContainer: {
      flex: 1,
      backgroundColor: colors.surface.background,
    },
    scrollView: {
      flex: 1,
    },
    scrollContent: {
      paddingBottom: 20,
    },
    controls: {
      padding: 20,
      paddingBottom: 30,
      backgroundColor: colors.surface.card,
      borderTopWidth: 1,
      borderTopColor: colors.border.light,
      flexDirection: 'row',
      justifyContent: 'space-around',
    },
    controlButton: {
      paddingVertical: 12,
      paddingHorizontal: 20,
      borderRadius: 8,
      minWidth: 80,
      alignItems: 'center',
      justifyContent: 'center',
    },
    controlButtonText: {
      color: colors.white,
      fontSize: 16,
      fontWeight: '600',
    },
    pauseResumeButton: {
      backgroundColor: colors.primary[500],
      flex: 1,
      marginRight: 8,
    },
    skipPhaseButton: {
      backgroundColor: colors.warning[500],
      flex: 1,
      marginRight: 8,
    },
    endSessionButton: {
      backgroundColor: colors.error[500],
      flex: 1,
    },
    backButtonDisabled: {
      opacity: 0.5,
    },
    backButtonTextDisabled: {
      opacity: 0.5,
    },
    safetyBadge: {
      position: 'absolute',
      top: 10,
      right: 10,
      paddingHorizontal: 10,
      paddingVertical: 5,
      borderRadius: 20,
      flexDirection: 'row',
      alignItems: 'center',
    },
    safetyBadgeText: {
      fontSize: 12,
      fontWeight: '600',
      marginLeft: 5,
    },
    dangerBadge: {
      backgroundColor: colors.error[100],
    },
    warningBadge: {
      backgroundColor: colors.warning[100],
    },
    normalBadge: {
      backgroundColor: colors.success[100],
    },
    dangerText: {
      color: colors.error[700],
    },
    warningText: {
      color: colors.warning[700],
    },
    normalText: {
      color: colors.success[700],
    },
    pausedOverlay: {
      ...StyleSheet.absoluteFillObject,
      backgroundColor: 'rgba(0, 0, 0, 0.8)',
      justifyContent: 'center',
      alignItems: 'center',
      zIndex: 1000,
    },
    pausedCard: {
      backgroundColor: colors.surface.card,
      padding: 30,
      borderRadius: 20,
      alignItems: 'center',
      marginHorizontal: 40,
      shadowColor: '#000',
      shadowOffset: { width: 0, height: 4 },
      shadowOpacity: 0.3,
      shadowRadius: 8,
      elevation: 5,
    },
    pausedIcon: {
      fontSize: 60,
      marginBottom: 15,
    },
    pausedTitle: {
      fontSize: 24,
      fontWeight: 'bold',
      color: colors.text.primary,
      marginBottom: 10,
    },
    pausedSubtitle: {
      fontSize: 16,
      color: colors.text.secondary,
      textAlign: 'center',
      marginBottom: 20,
    },
    resumeButton: {
      backgroundColor: colors.primary[500],
      paddingHorizontal: 30,
      paddingVertical: 12,
      borderRadius: 8,
      marginBottom: 10,
    },
    resumeButtonText: {
      color: colors.white,
      fontSize: 16,
      fontWeight: '600',
    },
    endButton: {
      paddingHorizontal: 30,
      paddingVertical: 12,
    },
    endButtonText: {
      color: colors.white,
      fontSize: 16,
      fontWeight: '600',
    },
    metricRow: {
      flexDirection: 'row',
      alignItems: 'baseline',
    },
    metricValueSmall: {
      fontSize: 14,
      fontWeight: 'normal',
      color: colors.text.secondary,
      marginLeft: 8,
    },
<<<<<<< HEAD
    recoveryMonitor: {
      marginTop: 15,
      padding: 10,
      backgroundColor: colors.surface.elevated,
      borderRadius: 8,
    },
    recoveryText: {
      fontSize: 14,
      color: colors.text.primary,
      textAlign: 'center',
      marginVertical: 2,
    },
    nextPhaseButton: {
      marginTop: 15,
      backgroundColor: colors.primary[500],
      paddingVertical: 12,
      paddingHorizontal: 20,
      borderRadius: 8,
      alignItems: 'center',
    },
    nextPhaseButtonText: {
      color: colors.white,
      fontSize: 16,
      fontWeight: '600',
=======
    
    // Adaptive Instruction Styles
    adaptiveOverlay: {
      position: 'absolute',
      top: 0,
      left: 0,
      right: 0,
      bottom: 0,
      backgroundColor: 'rgba(0, 0, 0, 0.7)',
      justifyContent: 'center',
      alignItems: 'center',
      zIndex: 1000,
    },
    adaptiveCard: {
      backgroundColor: colors.surface.card,
      borderRadius: 16,
      padding: 24,
      marginHorizontal: 20,
      maxWidth: 350,
      alignItems: 'center',
      shadowColor: theme === 'dark' ? '#000' : '#000',
      shadowOffset: { width: 0, height: 4 },
      shadowOpacity: theme === 'dark' ? 0.4 : 0.2,
      shadowRadius: 8,
      elevation: 6,
    },
    maskLiftCard: {
      borderLeftWidth: 4,
      borderLeftColor: colors.warning[500],
    },
    altitudeCard: {
      borderLeftWidth: 4,
      borderLeftColor: colors.primary[500],
    },
    adaptiveTitle: {
      fontSize: 20,
      fontWeight: 'bold',
      color: colors.text.primary,
      marginBottom: 12,
      textAlign: 'center',
    },
    adaptiveMessage: {
      fontSize: 16,
      color: colors.text.primary,
      textAlign: 'center',
      marginBottom: 16,
      lineHeight: 22,
    },
    altitudeDetails: {
      alignItems: 'center',
      marginBottom: 16,
    },
    altitudeDetailText: {
      fontSize: 18,
      fontWeight: '600',
      color: colors.text.primary,
      marginBottom: 8,
    },
    increaseText: {
      fontSize: 16,
      color: colors.warning[600],
      fontWeight: '500',
    },
    decreaseText: {
      fontSize: 16,
      color: colors.success[600],
      fontWeight: '500',
    },
    maskLiftDetails: {
      alignItems: 'center',
      marginBottom: 16,
    },
    spO2Text: {
      fontSize: 14,
      color: colors.text.secondary,
      textAlign: 'center',
    },
    dismissButton: {
      backgroundColor: colors.primary[500],
      paddingHorizontal: 24,
      paddingVertical: 12,
      borderRadius: 8,
      minWidth: 100,
    },
    dismissButtonText: {
      color: '#fff',
      fontSize: 16,
      fontWeight: '600',
      textAlign: 'center',
>>>>>>> 528aec02
    },
  });

  return (
    <View style={styles.container}>
      <StatusBar style={theme === 'dark' ? 'light' : 'dark'} />
      
      {/* Header */}
      <View style={[styles.header, { 
<<<<<<< HEAD
        backgroundColor: sessionInfo.currentPhase === 'HYPOXIC' 
          ? colors.primary[theme === 'dark' ? 600 : 500]  // Blue for altitude
          : colors.success[theme === 'dark' ? 600 : 500]  // Green for recovery
=======
        backgroundColor: sessionInfo.currentPhase === 'TRANSITION' 
          ? colors.neutral[theme === 'dark' ? 700 : 400]  // Subtle neutral for transition
          : (sessionInfo.currentPhase === 'ALTITUDE' || sessionInfo.currentPhase === 'HYPOXIC')
            ? colors.primary[theme === 'dark' ? 600 : 500]  // Blue for altitude
            : colors.success[theme === 'dark' ? 600 : 500]  // Green for recovery
>>>>>>> 528aec02
      }]}>
        <TouchableOpacity 
          style={[styles.backButton, (!sessionStarted || !sessionInfo.isActive) && styles.backButtonDisabled]} 
          onPress={handleBackPress}
          disabled={!sessionStarted || !sessionInfo.isActive}
        >
          <Text style={[styles.backButtonText, (!sessionStarted || !sessionInfo.isActive) && styles.backButtonTextDisabled]}>
            Back
          </Text>
        </TouchableOpacity>
        <Text style={styles.headerTitle}>IHHT Training Session</Text>
        <View style={{ width: 60 }} />
      </View>
      
      {/* Scrollable Content */}
      <View style={styles.scrollContainer}>
        <ScrollView 
          style={styles.scrollView}
          contentContainerStyle={styles.scrollContent}
          showsVerticalScrollIndicator={false}
        >
          {!isPulseOxConnected && (
            <View style={[styles.dataCard, { backgroundColor: colors.warning[100], marginTop: 10 }]}>
              <Text style={[styles.cardTitle, { color: colors.warning[800] }]}>⚠️ Pulse Oximeter Disconnected</Text>
              <Text style={[styles.phaseMessage, { color: colors.warning[700] }]}>
                Please reconnect your device for accurate monitoring
              </Text>
            </View>
          )}
          
          {/* Low SpO2 Warning */}
          {currentSpo2 > 0 && currentSpo2 <= 83 && sessionInfo.isActive && (
            <View style={[styles.dataCard, { backgroundColor: colors.error[100], marginTop: 10 }]}>
              <Text style={[styles.cardTitle, { color: colors.error[800] }]}>🚨 SpO2 Low - Lift Mask</Text>
              <Text style={[styles.phaseMessage, { color: colors.error[700] }]}>
                Take a breath of room air (Current: {currentSpo2}%)
              </Text>
            </View>
          )}

          {/* Main Timer Display */}
          <View style={styles.mainTimer}>
            <Text style={styles.timerText}>{formatTotalTime(getTotalTimeElapsed())}</Text>
            <Text style={styles.cycleText}>Cycle {sessionInfo.currentCycle} of {sessionInfo.totalCycles}</Text>
          </View>

          {/* Phase Card */}
<<<<<<< HEAD
          <View style={[styles.phaseCard, { backgroundColor: phaseColors.light }]}>
            <Text style={styles.phaseTitle}>
              {sessionInfo.currentPhase === 'HYPOXIC' ? 'Altitude Phase' : 'Recovery Phase'}
            </Text>
            
            {sessionInfo.currentPhase === 'HYPOXIC' ? (
              <>
                <Text style={styles.phaseMessage}>Reduced oxygen exposure</Text>
                <Text style={styles.phaseTimer}>{formatTime(sessionInfo.phaseTimeRemaining)} remaining</Text>
              </>
            ) : (
              <>
                <Text style={styles.phaseMessage}>
                  {sessionInfo.readyForNextPhase 
                    ? 'Recovery complete - switch mask when ready' 
                    : `Monitoring SpO2 - Target: ≥95% for 1 minute`}
                </Text>
                <Text style={styles.phaseTimer}>{formatTime(sessionInfo.phaseTimeRemaining)} remaining</Text>
                
                {/* Recovery monitoring display */}
                {!sessionInfo.readyForNextPhase && (
                  <View style={styles.recoveryMonitor}>
                    <Text style={styles.recoveryText}>
                      Current SpO2: {currentSpo2 || '--'}%
                    </Text>
                    {sessionInfo.recoveryTargetMetTime && (
                      <Text style={styles.recoveryText}>
                        Time at target: {Math.floor((Date.now() - sessionInfo.recoveryTargetMetTime) / 1000)}s / 60s
                      </Text>
                    )}
                  </View>
                )}
                
                {/* Ready for next phase button */}
                {sessionInfo.readyForNextPhase && (
                  <TouchableOpacity 
                    style={styles.nextPhaseButton}
                    onPress={confirmNextPhase}
                  >
                    <Text style={styles.nextPhaseButtonText}>Mask Switched - Start Altitude Phase</Text>
                  </TouchableOpacity>
                )}
              </>
            )}
=======
          {sessionInfo.currentPhase === 'TRANSITION' ? (
            // Transition phase card - mask switching instructions (calmer design)
            <View style={[styles.phaseCard, { 
              backgroundColor: theme === 'dark' 
                ? colors.neutral[800]  // Dark mode: subtle dark background
                : colors.neutral[100]  // Light mode: subtle light background
            }]}>

              <Text style={styles.phaseTitle}>Switching Phase</Text>
              <Text style={[styles.phaseMessage, { 
                fontSize: 16, 
                fontWeight: '500',
                color: theme === 'dark' ? colors.text.primary : colors.text.secondary 
              }]}>
                {(sessionInfo.nextPhaseAfterTransition === 'ALTITUDE' || sessionInfo.nextPhaseAfterTransition === 'HYPOXIC')
                  ? 'Please put on your mask' 
                  : 'Please remove your mask'}
              </Text>
              <Text style={[styles.phaseTimer, { 
                fontSize: 20, 
                color: colors.primary[500],
                fontWeight: '500'
              }]}>
                {formatTime(sessionInfo.phaseTimeRemaining)}
              </Text>
            </View>
          ) : (
            // Regular hypoxic/hyperoxic phase card
            <View style={[styles.phaseCard, { backgroundColor: phaseColors.light }]}>

              <Text style={styles.phaseTitle}>
                {(sessionInfo.currentPhase === 'ALTITUDE' || sessionInfo.currentPhase === 'HYPOXIC') ? 'Altitude Phase' : 'Recovery Phase'}
              </Text>
              <Text style={styles.phaseMessage}>
                {(sessionInfo.currentPhase === 'ALTITUDE' || sessionInfo.currentPhase === 'HYPOXIC') ? 'Reduced oxygen exposure' : 'Recovery with normal oxygen'}
              </Text>
              <Text style={styles.phaseTimer}>{formatTime(sessionInfo.phaseTimeRemaining)} remaining</Text>
>>>>>>> 528aec02
              
            {/* Altitude Level Slider - Show during altitude phases */}
            {sessionInfo.currentPhase === 'HYPOXIC' && (
              <View style={styles.altitudeSliderContainer}>
                  <Text style={styles.altitudeLabel}>
                    Altitude Level: {altitudeLevel || 6}
                  </Text>
                  <Slider
                    value={[altitudeLevel || 6]}
                    onValueChange={handleAltitudeLevelChange}
                    minimumValue={1}
                    maximumValue={11}
                    step={1}
                    minimumTrackTintColor={colors.primary[500]}
                    maximumTrackTintColor={colors.border.light}
                    thumbStyle={{
                      width: 20,
                      height: 20,
                      backgroundColor: colors.primary[500],
                    }}
                    trackStyle={{
                      height: 6,
                      borderRadius: 3,
                    }}
                  />
                  <View style={styles.sliderLabels}>
                    <Text style={styles.sliderLabel}>1 (Low)</Text>
                    <Text style={styles.sliderLabel}>6</Text>
                    <Text style={styles.sliderLabel}>11 (High)</Text>
                  </View>
              </View>
            )}
          </View>

          {/* Vital Signs */}
          <View style={styles.dataCard}>
            <Text style={styles.cardTitle}>Vital Signs</Text>
            <View style={styles.metricsContainer}>
              <View style={styles.metricItem}>
                <Text style={styles.metricLabel}>SpO2</Text>
                <Text style={[
                  styles.metricValue,
                  spo2Status === 'danger' && { color: colors.error[500] },
                  spo2Status === 'warning' && { color: colors.warning[500] }
                ]}>
                  {currentSpo2 || '--'}
                </Text>
                <Text style={styles.metricUnit}>{currentSpo2 ? '%' : ''}</Text>
              </View>
              
              <View style={styles.metricItem}>
                <Text style={styles.metricLabel}>Heart Rate</Text>
                <Text style={styles.metricValue}>{currentHR || '--'}</Text>
                <Text style={styles.metricUnit}>{currentHR ? 'bpm' : ''}</Text>
              </View>
            </View>
          </View>


        </ScrollView>
      </View>

      {/* Fixed Controls at Bottom */}
      <View style={styles.controls}>
        <TouchableOpacity
          style={[styles.controlButton, styles.pauseResumeButton]}
          onPress={sessionInfo.isPaused ? resumeSession : pauseSession}
        >
          <Text style={styles.controlButtonText}>
            {sessionInfo.isPaused ? 'Resume' : 'Pause'}
          </Text>
        </TouchableOpacity>
        
        <TouchableOpacity
          style={[styles.controlButton, styles.skipPhaseButton]}
          onPress={skipToNextPhase}
        >
          <Text style={styles.controlButtonText}>
            Skip
          </Text>
        </TouchableOpacity>
        
        <TouchableOpacity
          style={[styles.controlButton, styles.endSessionButton]}
          onPress={confirmEndSession}
        >
          <Text style={styles.endButtonText}>
            End
          </Text>
        </TouchableOpacity>
      </View>

      {/* Paused Overlay */}
      {sessionInfo.isPaused && (
        <View style={styles.pausedOverlay}>
          <View style={styles.pausedCard}>

            <Text style={styles.pausedTitle}>Session Paused</Text>
            <Text style={styles.pausedSubtitle}>
              Cycle {sessionInfo.currentCycle} of {sessionInfo.totalCycles}
            </Text>
            <Text style={styles.pausedSubtitle}>
              Time Elapsed: {formatTotalTime(getTotalTimeElapsed())}
            </Text>
            
            <TouchableOpacity 
              style={styles.resumeButton}
              onPress={resumeSession}
            >
              <Text style={styles.resumeButtonText}>Resume Session</Text>
            </TouchableOpacity>
            
            <TouchableOpacity 
              style={styles.endButton}
              onPress={confirmEndSession}
            >
              <Text style={styles.endButtonText}>End Session</Text>
            </TouchableOpacity>
          </View>
        </View>
      )}

      {/* Adaptive Instruction Overlay */}
      {showAdaptiveInstruction && adaptiveInstruction && (
        <View style={styles.adaptiveOverlay}>
          <View style={[
            styles.adaptiveCard,
            adaptiveInstruction.type === 'mask_lift' ? styles.maskLiftCard : styles.altitudeCard
          ]}>
            <Text style={styles.adaptiveTitle}>
              {adaptiveInstruction.type === 'mask_lift' ? '🫁 Mask Lift' : '⛰️ Altitude Adjustment'}
            </Text>
            
            <Text style={styles.adaptiveMessage}>
              {adaptiveInstruction.message || adaptiveInstruction.reason}
            </Text>
            
            {adaptiveInstruction.type === 'altitude_adjustment' && (
              <View style={styles.altitudeDetails}>
                <Text style={styles.altitudeDetailText}>
                  Adjust dial to level: {adaptiveInstruction.newLevel}
                </Text>
                {adaptiveInstruction.adjustment > 0 ? (
                  <Text style={styles.increaseText}>↗️ Increase altitude</Text>
                ) : (
                  <Text style={styles.decreaseText}>↘️ Decrease altitude</Text>
                )}
              </View>
            )}
            
            {adaptiveInstruction.type === 'mask_lift' && (
              <View style={styles.maskLiftDetails}>
                <Text style={styles.spO2Text}>
                  SpO2: {adaptiveInstruction.spo2Value}% (Target: ≥{adaptiveInstruction.threshold + 2}%)
                </Text>
              </View>
            )}
            
            <TouchableOpacity
              style={styles.dismissButton}
              onPress={() => setShowAdaptiveInstruction(false)}
            >
              <Text style={styles.dismissButtonText}>Got it</Text>
            </TouchableOpacity>
          </View>
        </View>
      )}
    </View>
  );
};

export default IHHTTrainingScreen;<|MERGE_RESOLUTION|>--- conflicted
+++ resolved
@@ -20,14 +20,9 @@
 // No longer need custom slider - using native component
 
 const PHASE_TYPES = {
-<<<<<<< HEAD
-  HYPOXIC: 'HYPOXIC',
-  HYPEROXIC: 'HYPEROXIC',
-=======
   ALTITUDE: 'ALTITUDE',
   RECOVERY: 'RECOVERY', 
   TRANSITION: 'TRANSITION',
->>>>>>> 528aec02
   COMPLETED: 'COMPLETED',
   // Legacy support
   HYPOXIC: 'ALTITUDE',
@@ -66,7 +61,6 @@
   const [sessionInfo, setSessionInfo] = useState(EnhancedSessionManager.getSessionInfo());
   const [forceUpdate, setForceUpdate] = useState({});
   const [altitudeLevel, setAltitudeLevel] = useState(protocolConfig.defaultAltitudeLevel || 6); // Initialize from protocol config
-  const [lastSpO2Alert, setLastSpO2Alert] = useState(0); // Track last alert to avoid spam
   
   // Adaptive instruction state
   const [adaptiveInstruction, setAdaptiveInstruction] = useState(null);
@@ -99,11 +93,6 @@
       // Force re-render to update timers
       setForceUpdate({});
       
-      // Update SpO2 in session manager for recovery monitoring
-      if (pulseOximeterData?.spo2) {
-        EnhancedSessionManager.updateSpO2(pulseOximeterData.spo2);
-      }
-      
       // Auto-end session if completed
       if (info.currentPhase === 'COMPLETED' && sessionStarted) {
         console.log('🎉 Session completed - navigating to post-session survey');
@@ -112,7 +101,7 @@
     }, 1000); // Update every second to match the timer
 
     return () => clearInterval(interval);
-  }, [sessionStarted, pulseOximeterData]);
+  }, [sessionStarted]);
 
   // Session control functions
   const startSession = async () => {
@@ -212,11 +201,6 @@
 
   const skipToNextPhase = () => {
     EnhancedSessionManager.skipToNextPhase();
-  };
-  
-  const confirmNextPhase = () => {
-    // Used when recovery requirements are met
-    EnhancedSessionManager.confirmReadyForNextPhase();
   };
 
   // Track previous connection state to detect changes
@@ -292,21 +276,6 @@
   // Get current readings with fallbacks
   const currentSpo2 = pulseOximeterData?.spo2 || 0;  // Fixed: use lowercase spo2
   const currentPR = pulseOximeterData?.heartRate || 0;
-  
-  // Monitor for low SpO2 and trigger vibration
-  useEffect(() => {
-    if (currentSpo2 > 0 && currentSpo2 <= 83 && sessionStarted && sessionInfo.isActive) {
-      // Only vibrate once per low reading (avoid spam)
-      if (lastSpO2Alert !== currentSpo2) {
-        Vibration.vibrate([500, 200, 500]); // Pattern: vibrate, pause, vibrate
-        setLastSpO2Alert(currentSpo2);
-        console.log('🚨 Low SpO2 detected:', currentSpo2);
-      }
-    } else if (currentSpo2 > 83) {
-      // Reset when SpO2 recovers
-      setLastSpO2Alert(0);
-    }
-  }, [currentSpo2, sessionStarted, sessionInfo.isActive]);
   
   // Handle navigation back button
   const handleBackPress = () => {
@@ -978,32 +947,6 @@
       color: colors.text.secondary,
       marginLeft: 8,
     },
-<<<<<<< HEAD
-    recoveryMonitor: {
-      marginTop: 15,
-      padding: 10,
-      backgroundColor: colors.surface.elevated,
-      borderRadius: 8,
-    },
-    recoveryText: {
-      fontSize: 14,
-      color: colors.text.primary,
-      textAlign: 'center',
-      marginVertical: 2,
-    },
-    nextPhaseButton: {
-      marginTop: 15,
-      backgroundColor: colors.primary[500],
-      paddingVertical: 12,
-      paddingHorizontal: 20,
-      borderRadius: 8,
-      alignItems: 'center',
-    },
-    nextPhaseButtonText: {
-      color: colors.white,
-      fontSize: 16,
-      fontWeight: '600',
-=======
     
     // Adaptive Instruction Styles
     adaptiveOverlay: {
@@ -1093,7 +1036,6 @@
       fontSize: 16,
       fontWeight: '600',
       textAlign: 'center',
->>>>>>> 528aec02
     },
   });
 
@@ -1103,17 +1045,11 @@
       
       {/* Header */}
       <View style={[styles.header, { 
-<<<<<<< HEAD
-        backgroundColor: sessionInfo.currentPhase === 'HYPOXIC' 
-          ? colors.primary[theme === 'dark' ? 600 : 500]  // Blue for altitude
-          : colors.success[theme === 'dark' ? 600 : 500]  // Green for recovery
-=======
         backgroundColor: sessionInfo.currentPhase === 'TRANSITION' 
           ? colors.neutral[theme === 'dark' ? 700 : 400]  // Subtle neutral for transition
           : (sessionInfo.currentPhase === 'ALTITUDE' || sessionInfo.currentPhase === 'HYPOXIC')
             ? colors.primary[theme === 'dark' ? 600 : 500]  // Blue for altitude
             : colors.success[theme === 'dark' ? 600 : 500]  // Green for recovery
->>>>>>> 528aec02
       }]}>
         <TouchableOpacity 
           style={[styles.backButton, (!sessionStarted || !sessionInfo.isActive) && styles.backButtonDisabled]} 
@@ -1143,16 +1079,6 @@
               </Text>
             </View>
           )}
-          
-          {/* Low SpO2 Warning */}
-          {currentSpo2 > 0 && currentSpo2 <= 83 && sessionInfo.isActive && (
-            <View style={[styles.dataCard, { backgroundColor: colors.error[100], marginTop: 10 }]}>
-              <Text style={[styles.cardTitle, { color: colors.error[800] }]}>🚨 SpO2 Low - Lift Mask</Text>
-              <Text style={[styles.phaseMessage, { color: colors.error[700] }]}>
-                Take a breath of room air (Current: {currentSpo2}%)
-              </Text>
-            </View>
-          )}
 
           {/* Main Timer Display */}
           <View style={styles.mainTimer}>
@@ -1161,52 +1087,6 @@
           </View>
 
           {/* Phase Card */}
-<<<<<<< HEAD
-          <View style={[styles.phaseCard, { backgroundColor: phaseColors.light }]}>
-            <Text style={styles.phaseTitle}>
-              {sessionInfo.currentPhase === 'HYPOXIC' ? 'Altitude Phase' : 'Recovery Phase'}
-            </Text>
-            
-            {sessionInfo.currentPhase === 'HYPOXIC' ? (
-              <>
-                <Text style={styles.phaseMessage}>Reduced oxygen exposure</Text>
-                <Text style={styles.phaseTimer}>{formatTime(sessionInfo.phaseTimeRemaining)} remaining</Text>
-              </>
-            ) : (
-              <>
-                <Text style={styles.phaseMessage}>
-                  {sessionInfo.readyForNextPhase 
-                    ? 'Recovery complete - switch mask when ready' 
-                    : `Monitoring SpO2 - Target: ≥95% for 1 minute`}
-                </Text>
-                <Text style={styles.phaseTimer}>{formatTime(sessionInfo.phaseTimeRemaining)} remaining</Text>
-                
-                {/* Recovery monitoring display */}
-                {!sessionInfo.readyForNextPhase && (
-                  <View style={styles.recoveryMonitor}>
-                    <Text style={styles.recoveryText}>
-                      Current SpO2: {currentSpo2 || '--'}%
-                    </Text>
-                    {sessionInfo.recoveryTargetMetTime && (
-                      <Text style={styles.recoveryText}>
-                        Time at target: {Math.floor((Date.now() - sessionInfo.recoveryTargetMetTime) / 1000)}s / 60s
-                      </Text>
-                    )}
-                  </View>
-                )}
-                
-                {/* Ready for next phase button */}
-                {sessionInfo.readyForNextPhase && (
-                  <TouchableOpacity 
-                    style={styles.nextPhaseButton}
-                    onPress={confirmNextPhase}
-                  >
-                    <Text style={styles.nextPhaseButtonText}>Mask Switched - Start Altitude Phase</Text>
-                  </TouchableOpacity>
-                )}
-              </>
-            )}
-=======
           {sessionInfo.currentPhase === 'TRANSITION' ? (
             // Transition phase card - mask switching instructions (calmer design)
             <View style={[styles.phaseCard, { 
@@ -1244,11 +1124,10 @@
                 {(sessionInfo.currentPhase === 'ALTITUDE' || sessionInfo.currentPhase === 'HYPOXIC') ? 'Reduced oxygen exposure' : 'Recovery with normal oxygen'}
               </Text>
               <Text style={styles.phaseTimer}>{formatTime(sessionInfo.phaseTimeRemaining)} remaining</Text>
->>>>>>> 528aec02
               
-            {/* Altitude Level Slider - Show during altitude phases */}
-            {sessionInfo.currentPhase === 'HYPOXIC' && (
-              <View style={styles.altitudeSliderContainer}>
+              {/* Altitude Level Slider - Show during all hypoxic phases */}
+              {sessionInfo.currentPhase === 'HYPOXIC' && (
+                <View style={styles.altitudeSliderContainer}>
                   <Text style={styles.altitudeLabel}>
                     Altitude Level: {altitudeLevel || 6}
                   </Text>
@@ -1275,9 +1154,10 @@
                     <Text style={styles.sliderLabel}>6</Text>
                     <Text style={styles.sliderLabel}>11 (High)</Text>
                   </View>
-              </View>
-            )}
-          </View>
+                </View>
+              )}
+            </View>
+          )}
 
           {/* Vital Signs */}
           <View style={styles.dataCard}>
