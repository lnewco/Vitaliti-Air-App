--- conflicted
+++ resolved
@@ -76,10 +76,6 @@
     hyperoxicDuration: 2    // in minutes
   };
 
-<<<<<<< HEAD
-=======
-const IHHTTrainingScreen = ({ navigation, route }) => {
->>>>>>> 01adbde7
   const { 
     pulseOximeterData, 
     heartRateData, 
@@ -254,12 +250,9 @@
 
   const startSession = async () => {
     try {
-<<<<<<< HEAD
-      await EnhancedSessionManager.startSession(protocolConfig);
-=======
       console.log('🔄 Starting IHHT session', existingSessionId ? `with existing sessionId: ${existingSessionId}` : 'with new sessionId');
-      await EnhancedSessionManager.startSession(existingSessionId);
->>>>>>> 01adbde7
+      // Support both protocol config and existing session ID
+      await EnhancedSessionManager.startSession(existingSessionId || protocolConfig);
       setSessionInfo(EnhancedSessionManager.getSessionInfo());
     } catch (error) {
       console.error('Failed to start enhanced session:', error);
@@ -268,20 +261,11 @@
     }
   };
 
-<<<<<<< HEAD
-  const handleSessionComplete = (completedSessionData) => {
-    Alert.alert(
-      'Training Complete!',
-      `Congratulations! You've completed all ${completedSessionData.currentCycle || sessionInfo.totalCycles} cycles of IHHT training.`,
-      [{ text: 'View Results', onPress: () => navigation.navigate('History') }]
-    );
-=======
   const handleSessionComplete = (sessionData) => {
     console.log('🎯 Navigating to post-session survey for completed session');
     
     const sessionIdForSurvey = sessionData?.id || sessionData?.sessionId;
     navigation.navigate('PostSessionSurvey', { sessionId: sessionIdForSurvey });
->>>>>>> 01adbde7
   };
 
 
