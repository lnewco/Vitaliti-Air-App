--- conflicted
+++ resolved
@@ -2,32 +2,25 @@
 import { View, Text, StyleSheet, SafeAreaView, TouchableOpacity, ScrollView, Alert } from 'react-native';
 import { useBluetoothConnection } from '../context/BluetoothContext';
 import StepIndicator from '../components/StepIndicator';
-<<<<<<< HEAD
 import OptimizedConnectionManager from '../components/OptimizedConnectionManager';
-=======
-import DualDeviceConnectionManager from '../components/DualDeviceConnectionManager';
 import PreSessionSurveyScreen from './PreSessionSurveyScreen';
 import SupabaseService from '../services/SupabaseService';
 import HRV_CONFIG from '../config/hrvConfig';
->>>>>>> 01adbde7
 
 
 
 const SessionSetupScreen = ({ navigation }) => {
   const [currentStep, setCurrentStep] = useState(1);
-<<<<<<< HEAD
   const [selectedHypoxiaLevel, setSelectedHypoxiaLevel] = useState(16);
   const [protocolConfig, setProtocolConfig] = useState({
     totalCycles: 3,
     hypoxicDuration: 7, // minutes
     hyperoxicDuration: 3 // minutes
   });
-
-  // Only use connection state - no high-frequency data to prevent re-renders
-=======
   const [sessionId, setSessionId] = useState(null);
   const [showPreSessionSurvey, setShowPreSessionSurvey] = useState(false);
->>>>>>> 01adbde7
+
+  // Only use connection state - no high-frequency data to prevent re-renders
   const { 
     isPulseOxConnected, 
     isHRConnected, 
@@ -67,13 +60,10 @@
   const handleBack = () => {
     if (currentStep === 1) {
       navigation.goBack();
-<<<<<<< HEAD
+    } else if (currentStep === 2) {
+      setCurrentStep(1);
     } else {
       setCurrentStep(currentStep - 1);
-=======
-    } else if (currentStep === 2) {
-      setCurrentStep(1);
->>>>>>> 01adbde7
     }
   };
 
@@ -87,10 +77,6 @@
       return;
     }
 
-<<<<<<< HEAD
-    // Pass protocol configuration to the training session
-    navigation.navigate('AirSession', { protocolConfig });
-=======
     // Generate session ID and show pre-session survey
     const newSessionId = generateSessionId();
     setSessionId(newSessionId);
@@ -147,7 +133,6 @@
     console.log('❌ Pre-session survey cancelled');
     setShowPreSessionSurvey(false);
     setSessionId(null);
->>>>>>> 01adbde7
   };
 
   const handleDirectStartTraining = () => {
@@ -193,7 +178,6 @@
     </View>
   );
 
-<<<<<<< HEAD
   // Picker Wheel Component with up/down arrows (memoized)
   const PickerWheel = React.memo(({ value, onValueChange, minimumValue = 0, maximumValue = 10, step = 1 }) => {
     const increment = useCallback(() => {
@@ -325,9 +309,6 @@
       </View>
     </View>
   );
-=======
-
->>>>>>> 01adbde7
 
   const renderStep3 = () => {
     // Dynamic title and description based on connected devices
@@ -390,20 +371,14 @@
 
   return (
     <SafeAreaView style={styles.container}>
-<<<<<<< HEAD
-      <StepIndicator currentStep={currentStep} totalSteps={3} />
+      <StepIndicator 
+        currentStep={currentStep} 
+        totalSteps={3}
+        steps={['Connect Device', 'Configure Protocol', 'Ready to Begin']}
+      />
       
       {currentStep === 1 && renderStep1()}
       {currentStep === 2 && renderStep2()}
-      {currentStep === 3 && renderStep3()}
-=======
-      <StepIndicator 
-        currentStep={currentStep} 
-        totalSteps={3}
-        steps={['Connect Device', 'Complete check-in', 'Ready to Begin']}
-      />
-      
-      {currentStep === 1 && renderStep1()}
       {currentStep === 3 && renderStep3()}
       
       {/* Pre-Session Survey Modal */}
@@ -415,7 +390,6 @@
           onCancel={handleSurveyCancel}
         />
       )}
->>>>>>> 01adbde7
     </SafeAreaView>
   );
 };
