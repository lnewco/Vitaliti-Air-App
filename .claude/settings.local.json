{
  "permissions": {
    "allow": [
      "Bash(ls:*)",
      "Bash(claude mcp:*)",
      "Bash(npx @supabase/mcp-server:*)",
      "mcp__supabase__list_projects",
      "mcp__supabase__list_tables",
      "mcp__supabase__execute_sql",
      "Bash(npm install:*)",
      "Bash(rm:*)",
      "Bash(git add:*)",
      "Bash(git commit:*)",
      "Bash(git fetch:*)",
      "Bash(git checkout:*)",
      "Bash(git stash:*)",
      "Bash(git push:*)",
      "Bash(gh auth:*)",
      "Bash(git merge:*)",
      "Bash(grep:*)",
<<<<<<< HEAD
      "Bash(git stash show:*)",
      "Bash(git log:*)"
=======
      "Bash(git branch:*)",
      "Bash(node:*)",
      "Bash(mkdir:*)",
      "Bash(mv:*)"
>>>>>>> 4a0d5e35
    ],
    "deny": []
  }
}<|MERGE_RESOLUTION|>--- conflicted
+++ resolved
@@ -18,15 +18,12 @@
       "Bash(gh auth:*)",
       "Bash(git merge:*)",
       "Bash(grep:*)",
-<<<<<<< HEAD
       "Bash(git stash show:*)",
-      "Bash(git log:*)"
-=======
+      "Bash(git log:*)",
       "Bash(git branch:*)",
       "Bash(node:*)",
       "Bash(mkdir:*)",
       "Bash(mv:*)"
->>>>>>> 4a0d5e35
     ],
     "deny": []
   }
