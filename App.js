--- conflicted
+++ resolved
@@ -1,22 +1,11 @@
-import React from 'react';
+import React, { useState } from 'react';
 import { StatusBar } from 'expo-status-bar';
-import { NavigationContainer } from '@react-navigation/native';
-import { createStackNavigator } from '@react-navigation/stack';
-import { createBottomTabNavigator } from '@react-navigation/bottom-tabs';
 import { LogBox } from 'react-native';
 import { BluetoothProvider } from './src/context/BluetoothContext';
 
 // Hide error overlays from app UI but keep console logging for debugging
 LogBox.ignoreAllLogs();
-import DashboardScreen from './src/screens/DashboardScreen';
-import SessionHistoryScreen from './src/screens/SessionHistoryScreen';
-import SessionSetupScreen from './src/screens/SessionSetupScreen';
-import IHHTTrainingScreen from './src/screens/IHHTTrainingScreen';
 
-<<<<<<< HEAD
-const Tab = createBottomTabNavigator();
-const Stack = createStackNavigator();
-=======
 // Authentication imports
 import { AuthProvider } from './src/auth/AuthContext';
 import AppNavigator from './src/navigation/AppNavigator';
@@ -25,82 +14,6 @@
 const USE_AUTHENTICATION = true;
 
 export default function App() {
-  const [activeTab, setActiveTab] = useState('dashboard');
->>>>>>> 0380e8d3
-
-// Tab Navigator for Dashboard and History
-function TabNavigator() {
-  return (
-    <Tab.Navigator
-      screenOptions={{
-        headerShown: false,
-        tabBarStyle: {
-          backgroundColor: '#ffffff',
-          borderTopWidth: 1,
-          borderTopColor: '#e0e0e0',
-          paddingBottom: 10,
-          paddingTop: 5,
-        },
-        tabBarActiveTintColor: '#2196F3',
-        tabBarInactiveTintColor: '#666666',
-      }}
-    >
-      <Tab.Screen 
-        name="Dashboard" 
-        component={DashboardScreen}
-        options={{
-          tabBarLabel: '🏠 Home',
-          tabBarLabelStyle: {
-            fontSize: 14,
-            fontWeight: '600',
-          },
-        }}
-      />
-      <Tab.Screen 
-        name="History" 
-        component={SessionHistoryScreen}
-        options={{
-          tabBarLabel: '📈 History',
-          tabBarLabelStyle: {
-            fontSize: 14,
-            fontWeight: '600',
-          },
-        }}
-      />
-    </Tab.Navigator>
-  );
-}
-
-// Main Stack Navigator
-function AppNavigator() {
-  return (
-    <Stack.Navigator
-      screenOptions={{
-        headerShown: false,
-      }}
-    >
-      <Stack.Screen name="Main" component={TabNavigator} />
-      <Stack.Screen 
-        name="SessionSetup" 
-        component={SessionSetupScreen}
-        options={{
-          presentation: 'card',
-        }}
-      />
-      <Stack.Screen 
-        name="AirSession" 
-        component={IHHTTrainingScreen}
-        options={{
-          presentation: 'card',
-        }}
-      />
-    </Stack.Navigator>
-  );
-}
-
-<<<<<<< HEAD
-export default function App() {
-=======
   if (USE_AUTHENTICATION) {
     // Use authentication system
     return (
@@ -112,56 +25,10 @@
     );
   }
 
-  // Use original app without authentication
->>>>>>> 0380e8d3
+  // Fallback - should not be used but kept for reference
   return (
     <BluetoothProvider>
-      <NavigationContainer>
-        <StatusBar style="auto" />
-        <AppNavigator />
-      </NavigationContainer>
+      <StatusBar style="auto" />
     </BluetoothProvider>
   );
-<<<<<<< HEAD
-}
-=======
-}
-
-const styles = StyleSheet.create({
-  container: {
-    flex: 1,
-    backgroundColor: '#f5f5f5',
-  },
-  content: {
-    flex: 1,
-  },
-  tabBar: {
-    flexDirection: 'row',
-    backgroundColor: '#ffffff',
-    borderTopWidth: 1,
-    borderTopColor: '#e0e0e0',
-    paddingBottom: 10,
-    paddingTop: 5,
-  },
-  tab: {
-    flex: 1,
-    alignItems: 'center',
-    paddingVertical: 10,
-    paddingHorizontal: 5,
-  },
-  activeTab: {
-    backgroundColor: '#f0f8ff',
-    borderRadius: 8,
-    marginHorizontal: 10,
-  },
-  tabText: {
-    fontSize: 14,
-    fontWeight: '600',
-    color: '#666666',
-  },
-  activeTabText: {
-    color: '#2196F3',
-  },
-});
-
->>>>>>> 0380e8d3
+}