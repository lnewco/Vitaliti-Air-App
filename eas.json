--- conflicted
+++ resolved
@@ -13,7 +13,8 @@
         "EXPO_PUBLIC_WHOOP_CLIENT_ID": "ef01edf8-b61c-4cac-99a0-d0825098dace",
         "EXPO_PUBLIC_WHOOP_CLIENT_SECRET": "1529284de2cde1574018824932aeec53222eee78487bd3ea63f87ae44d716aeb",
         "EXPO_PUBLIC_OURA_CLIENT_ID": "E6B2T5RUOWXZQUBJ",
-        "EXPO_PUBLIC_OURA_CLIENT_SECRET": "J2T5CLS4NEFUYPTJEQEMILZD4QT67WKO"
+        "EXPO_PUBLIC_OURA_CLIENT_SECRET": "J2T5CLS4NEFUYPTJEQEMILZD4QT67WKO",
+        "EXPO_PUBLIC_ANALYTICS_API_URL": "https://vitaliti-air-analytics.onrender.com"
       }
     },
     "preview": {
@@ -22,20 +23,13 @@
         "autoIncrement": true
       },
       "env": {
-<<<<<<< HEAD
         "EXPO_PUBLIC_SUPABASE_URL": "https://yhbywcawiothhoqaurgy.supabase.co",
         "EXPO_PUBLIC_SUPABASE_ANON_KEY": "eyJhbGciOiJIUzI1NiIsInR5cCI6IkpXVCJ9.eyJpc3MiOiJzdXBhYmFzZSIsInJlZiI6InloYnl3Y2F3aW90aGhvcWF1cmd5Iiwicm9sZSI6ImFub24iLCJpYXQiOjE3NTMyMjA5MTQsImV4cCI6MjA2ODc5NjkxNH0.QbUE7ddPa1KiHRY0_i4LHHu3iKt7Ol_MKdB2WzbhAes",
         "EXPO_PUBLIC_WHOOP_CLIENT_ID": "ef01edf8-b61c-4cac-99a0-d0825098dace",
         "EXPO_PUBLIC_WHOOP_CLIENT_SECRET": "1529284de2cde1574018824932aeec53222eee78487bd3ea63f87ae44d716aeb",
         "EXPO_PUBLIC_OURA_CLIENT_ID": "E6B2T5RUOWXZQUBJ",
-        "EXPO_PUBLIC_OURA_CLIENT_SECRET": "J2T5CLS4NEFUYPTJEQEMILZD4QT67WKO"
-=======
-        "EXPO_NO_CACHE": "1",
-        "EXPO_PUBLIC_SUPABASE_URL": "https://yhbywcawiothhoqaurgy.supabase.co",
-        "EXPO_PUBLIC_SUPABASE_ANON_KEY": "eyJhbGciOiJIUzI1NiIsInR5cCI6IkpXVCJ9.eyJpc3MiOiJzdXBhYmFzZSIsInJlZiI6InloYnl3Y2F3aW90aGhvcWF1cmd5Iiwicm9sZSI6ImFub24iLCJpYXQiOjE3NTMyMjA5MTQsImV4cCI6MjA2ODc5NjkxNH0.QbUE7ddPa1KiHRY0_i4LHHu3iKt7Ol_MKdB2WzbhAes",
-        "SUPABASE_URL": "https://yhbywcawiothhoqaurgy.supabase.co",
-        "SUPABASE_ANON_KEY": "eyJhbGciOiJIUzI1NiIsInR5cCI6IkpXVCJ9.eyJpc3MiOiJzdXBhYmFzZSIsInJlZiI6InloYnl3Y2F3aW90aGhvcWF1cmd5Iiwicm9sZSI6ImFub24iLCJpYXQiOjE3NTMyMjA5MTQsImV4cCI6MjA2ODc5NjkxNH0.QbUE7ddPa1KiHRY0_i4LHHu3iKt7Ol_MKdB2WzbhAes"
->>>>>>> 453b63b3
+        "EXPO_PUBLIC_OURA_CLIENT_SECRET": "J2T5CLS4NEFUYPTJEQEMILZD4QT67WKO",
+        "EXPO_PUBLIC_ANALYTICS_API_URL": "https://vitaliti-air-analytics.onrender.com"
       }
     },
     "production": {
@@ -43,15 +37,11 @@
       "env": {
         "EXPO_PUBLIC_SUPABASE_URL": "https://yhbywcawiothhoqaurgy.supabase.co",
         "EXPO_PUBLIC_SUPABASE_ANON_KEY": "eyJhbGciOiJIUzI1NiIsInR5cCI6IkpXVCJ9.eyJpc3MiOiJzdXBhYmFzZSIsInJlZiI6InloYnl3Y2F3aW90aGhvcWF1cmd5Iiwicm9sZSI6ImFub24iLCJpYXQiOjE3NTMyMjA5MTQsImV4cCI6MjA2ODc5NjkxNH0.QbUE7ddPa1KiHRY0_i4LHHu3iKt7Ol_MKdB2WzbhAes",
-<<<<<<< HEAD
         "EXPO_PUBLIC_WHOOP_CLIENT_ID": "ef01edf8-b61c-4cac-99a0-d0825098dace",
         "EXPO_PUBLIC_WHOOP_CLIENT_SECRET": "1529284de2cde1574018824932aeec53222eee78487bd3ea63f87ae44d716aeb",
         "EXPO_PUBLIC_OURA_CLIENT_ID": "E6B2T5RUOWXZQUBJ",
-        "EXPO_PUBLIC_OURA_CLIENT_SECRET": "J2T5CLS4NEFUYPTJEQEMILZD4QT67WKO"
-=======
-        "SUPABASE_URL": "https://yhbywcawiothhoqaurgy.supabase.co",
-        "SUPABASE_ANON_KEY": "eyJhbGciOiJIUzI1NiIsInR5cCI6IkpXVCJ9.eyJpc3MiOiJzdXBhYmFzZSIsInJlZiI6InloYnl3Y2F3aW90aGhvcWF1cmd5Iiwicm9sZSI6ImFub24iLCJpYXQiOjE3NTMyMjA5MTQsImV4cCI6MjA2ODc5NjkxNH0.QbUE7ddPa1KiHRY0_i4LHHu3iKt7Ol_MKdB2WzbhAes"
->>>>>>> 453b63b3
+        "EXPO_PUBLIC_OURA_CLIENT_SECRET": "J2T5CLS4NEFUYPTJEQEMILZD4QT67WKO",
+        "EXPO_PUBLIC_ANALYTICS_API_URL": "https://vitaliti-air-analytics.onrender.com"
       }
     }
   },
