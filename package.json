{
  "name": "vitaliti-air-app",
  "license": "0BSD",
  "version": "1.0.0",
  "main": "index.js",
  "scripts": {
    "start": "expo start",
    "android": "expo run:android",
    "ios": "expo run:ios",
    "web": "expo start --web"
  },
  "dependencies": {
    "@bacons/apple-targets": "^3.0.2",
    "@react-native-async-storage/async-storage": "2.1.2",
<<<<<<< HEAD
    "@react-navigation/bottom-tabs": "^7.4.2",
=======
>>>>>>> 0380e8d3
    "@react-navigation/native": "^7.1.14",
    "@react-navigation/stack": "^7.4.2",
    "@supabase/supabase-js": "^2.52.0",
    "buffer": "^6.0.3",
    "expo": "~53.0.20",
    "expo-background-task": "~0.2.8",
    "expo-constants": "^17.1.7",
    "expo-dev-client": "~5.2.4",
    "expo-device": "^7.1.4",
    "expo-file-system": "^18.1.11",
    "expo-media-library": "^17.1.7",
    "expo-print": "^14.1.4",
    "expo-sharing": "^13.1.5",
    "expo-status-bar": "~2.2.3",
    "expo-task-manager": "~13.1.6",
    "react": "19.0.0",
    "react-native": "0.79.5",
    "react-native-ble-plx": "^3.5.0",
    "react-native-chart-kit": "^6.12.0",
    "react-native-fs": "^2.20.0",
<<<<<<< HEAD
    "react-native-gesture-handler": "~2.24.0",
    "react-native-reanimated": "~3.17.4",
    "react-native-safe-area-context": "5.4.0",
    "react-native-screens": "~4.11.1",
=======
    "react-native-gesture-handler": "^2.27.2",
    "react-native-reanimated": "~3.17.4",
    "react-native-safe-area-context": "^5.5.2",
    "react-native-screens": "^4.13.1",
>>>>>>> 0380e8d3
    "react-native-sqlite-storage": "^6.0.1",
    "react-native-svg": "15.11.2",
    "expo-secure-store": "~14.2.3"
  },
  "devDependencies": {
    "@babel/core": "^7.20.0",
    "typescript": "~5.8.3",
    "@types/react": "~19.0.10"
  },
  "private": true
}<|MERGE_RESOLUTION|>--- conflicted
+++ resolved
@@ -12,10 +12,7 @@
   "dependencies": {
     "@bacons/apple-targets": "^3.0.2",
     "@react-native-async-storage/async-storage": "2.1.2",
-<<<<<<< HEAD
     "@react-navigation/bottom-tabs": "^7.4.2",
-=======
->>>>>>> 0380e8d3
     "@react-navigation/native": "^7.1.14",
     "@react-navigation/stack": "^7.4.2",
     "@supabase/supabase-js": "^2.52.0",
@@ -36,17 +33,10 @@
     "react-native-ble-plx": "^3.5.0",
     "react-native-chart-kit": "^6.12.0",
     "react-native-fs": "^2.20.0",
-<<<<<<< HEAD
-    "react-native-gesture-handler": "~2.24.0",
-    "react-native-reanimated": "~3.17.4",
-    "react-native-safe-area-context": "5.4.0",
-    "react-native-screens": "~4.11.1",
-=======
     "react-native-gesture-handler": "^2.27.2",
     "react-native-reanimated": "~3.17.4",
     "react-native-safe-area-context": "^5.5.2",
     "react-native-screens": "^4.13.1",
->>>>>>> 0380e8d3
     "react-native-sqlite-storage": "^6.0.1",
     "react-native-svg": "15.11.2",
     "expo-secure-store": "~14.2.3"
